package polaris

import (
	"os"
	"path/filepath"
	"testing"
)

<<<<<<< HEAD
// resetEnv resets the environment variables related to the Polaris SDK. The
// returned restore function can be used to restore the environment variables.
func resetEnv() (restore func()) {
	account := os.Getenv("RUBRIK_POLARIS_ACCOUNT")
	os.Unsetenv("RUBRIK_POLARIS_ACCOUNT")

	username := os.Getenv("RUBRIK_POLARIS_USERNAME")
	os.Unsetenv("RUBRIK_POLARIS_USERNAME")

	password := os.Getenv("RUBRIK_POLARIS_PASSWORD")
	os.Unsetenv("RUBRIK_POLARIS_PASSWORD")

	url := os.Getenv("RUBRIK_POLARIS_URL")
	os.Unsetenv("RUBRIK_POLARIS_URL")

	logLevel := os.Getenv("RUBRIK_POLARIS_LOGLEVEL")
	os.Unsetenv("RUBRIK_POLARIS_LOGLEVEL")

	return func() {
		os.Setenv("RUBRIK_POLARIS_ACCOUNT", account)
		os.Setenv("RUBRIK_POLARIS_USERNAME", username)
		os.Setenv("RUBRIK_POLARIS_PASSWORD", password)
		os.Setenv("RUBRIK_POLARIS_URL", url)
		os.Setenv("RUBRIK_POLARIS_LOGLEVEL", logLevel)
	}
}

func TestUserAccountFromEnv(t *testing.T) {
	restore := resetEnv()
	defer restore()

	if _, err := UserAccountFromEnv(); err == nil {
		t.Fatal("UserAccountFromEnv should fail with missing environment variables")
	}

	if err := os.Setenv("RUBRIK_POLARIS_ACCOUNT_NAME", "my-account"); err != nil {
		t.Fatal(err)
	}
	if _, err := UserAccountFromEnv(); err == nil {
		t.Fatal("UserAccountFromEnv should fail with missing environment variables")
	}

	if err := os.Setenv("RUBRIK_POLARIS_ACCOUNT_USERNAME", "john.doe@rubrik.com"); err != nil {
		t.Fatal(err)
	}
	if _, err := UserAccountFromEnv(); err == nil {
		t.Fatal("UserAccountFromEnv should fail with missing environment variables")
	}

	if err := os.Setenv("RUBRIK_POLARIS_ACCOUNT_PASSWORD", "Janedoe!"); err != nil {
		t.Fatal(err)
	}
	account, err := UserAccountFromEnv()
	if err != nil {
		t.Fatal(err)
	}
	if account.Name != "my-account" {
		t.Errorf("invalid name: %v", account.Name)
	}
	if account.Username != "john.doe@rubrik.com" {
		t.Errorf("invalid username: %v", account.Username)
	}
	if account.Password != "Janedoe!" {
		t.Errorf("invalid password: %v", account.Password)
	}

	if err := os.Setenv("RUBRIK_POLARIS_ACCOUNT_URL", "https://my-account.dev.my.rubrik-lab.com/api"); err != nil {
		t.Fatal(err)
	}
	account, err = UserAccountFromEnv()
	if err != nil {
		t.Fatal(err)
	}
	if account.URL != "https://my-account.dev.my.rubrik-lab.com/api" {
		t.Errorf("invalid username: %v", account.URL)
	}
}

func TestUserAccountFromFile(t *testing.T) {
	restore := resetEnv()
	defer restore()

=======
// requireEnv skips the current test if specified environment variable is not
// defined or false according to the definition given by strconv.ParseBool.
func requireEnv(t *testing.T, env string) {
	val := os.Getenv(env)

	n, err := strconv.ParseInt(val, 10, 64)
	if err == nil && n > 0 {
		return
	}

	b, err := strconv.ParseBool(val)
	if err == nil && b {
		return
	}

	t.Skipf("skip due to %q", env)
}

func TestLocalUserFromFile(t *testing.T) {
>>>>>>> 68f6d14f
	path, err := os.MkdirTemp("", "")
	if err != nil {
		t.Fatal(err)
	}
	defer os.RemoveAll(path)

	file := filepath.Join(path, "config.json")
	data := []byte(`{
		"my-account": {
			"username": "john.doe@rubrik.com",
			"password": "Janedoe!",
			"url": "https://my-account.dev.my.rubrik-lab.com/api",
			"loglevel": "error"
		}
	}`)
	if err := os.WriteFile(file, data, 0666); err != nil {
		t.Fatal(err)
	}

	// Test with non-existing file.
	if _, err := UserAccountFromFile("some-non-existing-file", "my-account", false); err == nil {
		t.Fatal("UserAccountFromFile should fail with non-existing file")
	}

	// Test with existing file and existing account.
	account, err := UserAccountFromFile(file, "my-account", false)
	if err != nil {
		t.Fatal(err)
	}
	if account.Name != "my-account" {
		t.Errorf("invalid name: %v", account.Name)
	}
	if account.Username != "john.doe@rubrik.com" {
		t.Errorf("invalid username: %v", account.Username)
	}
	if account.Password != "Janedoe!" {
		t.Errorf("invalid password: %v", account.Password)
	}
	if account.URL != "https://my-account.dev.my.rubrik-lab.com/api" {
		t.Errorf("invalid url: %v", account.URL)
	}

	// Test with existing file and non-existing account.
	if _, err := UserAccountFromFile(file, "non-existing-account", false); err == nil {
		t.Fatal("UserAccountFromFile should fail with non-existing account")
	}
}<|MERGE_RESOLUTION|>--- conflicted
+++ resolved
@@ -6,110 +6,7 @@
 	"testing"
 )
 
-<<<<<<< HEAD
-// resetEnv resets the environment variables related to the Polaris SDK. The
-// returned restore function can be used to restore the environment variables.
-func resetEnv() (restore func()) {
-	account := os.Getenv("RUBRIK_POLARIS_ACCOUNT")
-	os.Unsetenv("RUBRIK_POLARIS_ACCOUNT")
-
-	username := os.Getenv("RUBRIK_POLARIS_USERNAME")
-	os.Unsetenv("RUBRIK_POLARIS_USERNAME")
-
-	password := os.Getenv("RUBRIK_POLARIS_PASSWORD")
-	os.Unsetenv("RUBRIK_POLARIS_PASSWORD")
-
-	url := os.Getenv("RUBRIK_POLARIS_URL")
-	os.Unsetenv("RUBRIK_POLARIS_URL")
-
-	logLevel := os.Getenv("RUBRIK_POLARIS_LOGLEVEL")
-	os.Unsetenv("RUBRIK_POLARIS_LOGLEVEL")
-
-	return func() {
-		os.Setenv("RUBRIK_POLARIS_ACCOUNT", account)
-		os.Setenv("RUBRIK_POLARIS_USERNAME", username)
-		os.Setenv("RUBRIK_POLARIS_PASSWORD", password)
-		os.Setenv("RUBRIK_POLARIS_URL", url)
-		os.Setenv("RUBRIK_POLARIS_LOGLEVEL", logLevel)
-	}
-}
-
-func TestUserAccountFromEnv(t *testing.T) {
-	restore := resetEnv()
-	defer restore()
-
-	if _, err := UserAccountFromEnv(); err == nil {
-		t.Fatal("UserAccountFromEnv should fail with missing environment variables")
-	}
-
-	if err := os.Setenv("RUBRIK_POLARIS_ACCOUNT_NAME", "my-account"); err != nil {
-		t.Fatal(err)
-	}
-	if _, err := UserAccountFromEnv(); err == nil {
-		t.Fatal("UserAccountFromEnv should fail with missing environment variables")
-	}
-
-	if err := os.Setenv("RUBRIK_POLARIS_ACCOUNT_USERNAME", "john.doe@rubrik.com"); err != nil {
-		t.Fatal(err)
-	}
-	if _, err := UserAccountFromEnv(); err == nil {
-		t.Fatal("UserAccountFromEnv should fail with missing environment variables")
-	}
-
-	if err := os.Setenv("RUBRIK_POLARIS_ACCOUNT_PASSWORD", "Janedoe!"); err != nil {
-		t.Fatal(err)
-	}
-	account, err := UserAccountFromEnv()
-	if err != nil {
-		t.Fatal(err)
-	}
-	if account.Name != "my-account" {
-		t.Errorf("invalid name: %v", account.Name)
-	}
-	if account.Username != "john.doe@rubrik.com" {
-		t.Errorf("invalid username: %v", account.Username)
-	}
-	if account.Password != "Janedoe!" {
-		t.Errorf("invalid password: %v", account.Password)
-	}
-
-	if err := os.Setenv("RUBRIK_POLARIS_ACCOUNT_URL", "https://my-account.dev.my.rubrik-lab.com/api"); err != nil {
-		t.Fatal(err)
-	}
-	account, err = UserAccountFromEnv()
-	if err != nil {
-		t.Fatal(err)
-	}
-	if account.URL != "https://my-account.dev.my.rubrik-lab.com/api" {
-		t.Errorf("invalid username: %v", account.URL)
-	}
-}
-
 func TestUserAccountFromFile(t *testing.T) {
-	restore := resetEnv()
-	defer restore()
-
-=======
-// requireEnv skips the current test if specified environment variable is not
-// defined or false according to the definition given by strconv.ParseBool.
-func requireEnv(t *testing.T, env string) {
-	val := os.Getenv(env)
-
-	n, err := strconv.ParseInt(val, 10, 64)
-	if err == nil && n > 0 {
-		return
-	}
-
-	b, err := strconv.ParseBool(val)
-	if err == nil && b {
-		return
-	}
-
-	t.Skipf("skip due to %q", env)
-}
-
-func TestLocalUserFromFile(t *testing.T) {
->>>>>>> 68f6d14f
 	path, err := os.MkdirTemp("", "")
 	if err != nil {
 		t.Fatal(err)
