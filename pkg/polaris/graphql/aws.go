// Copyright 2021 Rubrik, Inc.
//
// Permission is hereby granted, free of charge, to any person obtaining a copy
// of this software and associated documentation files (the "Software"), to
// deal in the Software without restriction, including without limitation the
// rights to use, copy, modify, merge, publish, distribute, sublicense, and/or
// sell copies of the Software, and to permit persons to whom the Software is
// furnished to do so, subject to the following conditions:
//
// The above copyright notice and this permission notice shall be included in
// all copies or substantial portions of the Software.
//
// THE SOFTWARE IS PROVIDED "AS IS", WITHOUT WARRANTY OF ANY KIND, EXPRESS OR
// IMPLIED, INCLUDING BUT NOT LIMITED TO THE WARRANTIES OF MERCHANTABILITY,
// FITNESS FOR A PARTICULAR PURPOSE AND NONINFRINGEMENT. IN NO EVENT SHALL THE
// AUTHORS OR COPYRIGHT HOLDERS BE LIABLE FOR ANY CLAIM, DAMAGES OR OTHER
// LIABILITY, WHETHER IN AN ACTION OF CONTRACT, TORT OR OTHERWISE, ARISING
// FROM, OUT OF OR IN CONNECTION WITH THE SOFTWARE OR THE USE OR OTHER
// DEALINGS IN THE SOFTWARE.

package graphql

import (
	"context"
	"encoding/json"
	"errors"
	"fmt"
	"strings"

	"github.com/trinity-team/rubrik-polaris-sdk-for-go/pkg/polaris/log"
)

// AwsProtectionFeature represents the protection features of an AWS cloud
// account.
type AwsProtectionFeature string

const (
	// AwsEC2 AWS EC2.
	AwsEC2 AwsProtectionFeature = "EC2"

	// AwsRDS AWS RDS.
	AwsRDS AwsProtectionFeature = "RDS"
)

// AwsCloudAccountSelector holds details about a cloud account and the features
// associated with that account.
type AwsCloudAccountSelector struct {
	AwsCloudAccount struct {
		CloudType           string `json:"cloudType"`
		ID                  string `json:"id"`
		NativeID            string `json:"nativeId"`
		AccountName         string `json:"accountName"`
		Message             string `json:"message"`
		SeamlessFlowEnabled bool   `json:"seamlessFlowEnabled"`
	} `json:"awsCloudAccount"`
	FeatureDetails []struct {
		AwsRegions []string `json:"awsRegions"`
		Feature    string   `json:"feature"`
		RoleArn    string   `json:"roleArn"`
		StackArn   string   `json:"stackArn"`
		Status     string   `json:"status"`
	} `json:"featureDetails"`
}

// AwsNativeAccount holds details about a native account and the SLAs
// configured.
type AwsNativeAccount struct {
	ID            string   `json:"id"`
	Name          string   `json:"name"`
	Regions       []string `json:"regions"`
	Status        string   `json:"status"`
	SLAAssignment string   `json:"slaAssignment"`

	ConfiguredSLADomain struct {
		ID   string `json:"id"`
		Name string `json:"name"`
	} `json:"configuredSlaDomain"`

	EffectiveSLADomain struct {
		ID   string `json:"id"`
		Name string `json:"name"`
	} `json:"effectiveSlaDomain"`
}

// AwsFeatureVersion maps a feature to a version number.
type AwsFeatureVersion struct {
	Feature string `json:"feature"`
	Version int    `json:"version"`
}

// AwsCloudAccountInitiate holds information about the CloudFormation stack
// that needs to be created in AWS to give permission to Polaris for managing
// the account being added. It also holds feature version information.
type AwsCloudAccountInitiate struct {
	CloudFormationURL string              `json:"cloudFormationUrl"`
	ExternalID        string              `json:"externalId"`
	FeatureVersions   []AwsFeatureVersion `json:"featureVersionList"`
	StackName         string              `json:"stackName"`
	TemplateURL       string              `json:"templateUrl"`
}

// AwsNativeAccounts returns the native account matching the specified filters.
func (c *Client) AwsNativeAccounts(ctx context.Context, protectionFeature AwsProtectionFeature, nameFilter string) ([]AwsNativeAccount, error) {
	c.log.Print(log.Trace, "graphql.Client.AwsNativeAccounts")

	accounts := make([]AwsNativeAccount, 0, 10)

	var endCursor string
	for {
		buf, err := c.Request(ctx, awsNativeAccountsQuery, struct {
			After             string `json:"after,omitempty"`
			ProtectionFeature string `json:"awsNativeProtectionFeature,omitempty"`
			NameFilter        string `json:"filter,omitempty"`
		}{After: endCursor, ProtectionFeature: string(protectionFeature), NameFilter: nameFilter})
		if err != nil {
			return nil, err
		}

		c.log.Printf(log.Debug, "AwsNativeAccounts(%q, %q): %s", protectionFeature, nameFilter, string(buf))

		var payload struct {
			Data struct {
				Query struct {
					Count int `json:"count"`
					Edges []struct {
						Node AwsNativeAccount `json:"node"`
					} `json:"edges"`
					PageInfo struct {
						EndCursor   string `json:"endCursor"`
						HasNextPage bool   `json:"hasNextPage"`
					} `json:"pageInfo"`
				} `json:"awsNativeAccounts"`
			} `json:"data"`
		}
		if err := json.Unmarshal(buf, &payload); err != nil {
			return nil, err
		}

		for _, account := range payload.Data.Query.Edges {
			accounts = append(accounts, account.Node)
		}

		if !payload.Data.Query.PageInfo.HasNextPage {
			break
		}
		endCursor = payload.Data.Query.PageInfo.EndCursor
	}

	return accounts, nil
}

// AwsCloudAccount returns the cloud accounts with the specified Polaris cloud
// account UUID. Note that this call is locked to the cloud native protection
// feature.
func (c *Client) AwsCloudAccount(ctx context.Context, cloudAccountUUID string) (AwsCloudAccountSelector, error) {
	c.log.Print(log.Trace, "graphql.Client.AwsCloudAccount")

	buf, err := c.Request(ctx, awsCloudAccountSelectorQuery, struct {
		CloudAccountUUID string `json:"cloud_account_uuid"`
	}{CloudAccountUUID: cloudAccountUUID})
	if err != nil {
		return AwsCloudAccountSelector{}, err
	}

	c.log.Printf(log.Debug, "AwsCloudAccount(%q): %s", cloudAccountUUID, string(buf))

	var payload struct {
		Data struct {
			Account AwsCloudAccountSelector `json:"awsCloudAccountSelector"`
		} `json:"data"`
	}
	if err := json.Unmarshal(buf, &payload); err != nil {
		return AwsCloudAccountSelector{}, err
	}

	return payload.Data.Account, nil
}

// AwsCloudAccounts returns the cloud accounts matching the specified filters.
// The columnFilter can be used to search for AWS account ID, account name and
// role arn. Note that this call is locked to the cloud native protection
// feature.
func (c *Client) AwsCloudAccounts(ctx context.Context, columnFilter string) ([]AwsCloudAccountSelector, error) {
	c.log.Print(log.Trace, "graphql.Client.AwsCloudAccounts")

	buf, err := c.Request(ctx, awsAllCloudAccountsQuery, struct {
		ColumnFilter string `json:"column_filter,omitempty"`
	}{ColumnFilter: columnFilter})
	if err != nil {
		return nil, err
	}

	c.log.Printf(log.Debug, "AwsCloudAccounts(%q): %s", columnFilter, string(buf))

	var payload struct {
		Data struct {
			Accounts []AwsCloudAccountSelector `json:"allAwsCloudAccounts"`
		} `json:"data"`
	}
	if err := json.Unmarshal(buf, &payload); err != nil {
		return nil, err
	}

	return payload.Data.Accounts, nil
}

// AwsValidateAndCreateCloudAccount begins the process of adding the specified
// AWS account to Polaris. The returned AwsCloudAccountInitiate value must be
// passed on to AwsFinalizeCloudAccountProtection which is the next step in the
// process.
func (c *Client) AwsValidateAndCreateCloudAccount(ctx context.Context, accountName, awsAccountID string) (AwsCloudAccountInitiate, error) {
	c.log.Print(log.Trace, "graphql.Client.AwsValidateAndCreateCloudAccount")

	buf, err := c.Request(ctx, awsValidateAndCreateCloudAccountQuery, struct {
		AccountName  string `json:"account_name"`
		AwsAccountID string `json:"aws_account_id"`
	}{AccountName: accountName, AwsAccountID: awsAccountID})
	if err != nil {
		return AwsCloudAccountInitiate{}, err
	}

	c.log.Printf(log.Debug, "AwsValidateAndCreateCloudAccount(%q, %q): %s", accountName, awsAccountID, string(buf))

	var payload struct {
		Data struct {
			Query struct {
				InitiateResponse AwsCloudAccountInitiate `json:"initiateResponse"`
				ValidateResponse struct {
					InvalidAwsAccounts []struct {
						AccountName string `json:"accountName"`
						NativeID    string `json:"nativeId"`
						Message     string `json:"message"`
					}
					InvalidAwsAdminAccount struct {
						AccountName string `json:"accountName"`
						NativeID    string `json:"nativeId"`
						Message     string `json:"message"`
					}
				} `json:"validateReponse"`
			} `json:"validateAndCreateAwsCloudAccount"`
		} `json:"data"`
	}
	if err := json.Unmarshal(buf, &payload); err != nil {
		return AwsCloudAccountInitiate{}, err
	}
	if len(payload.Data.Query.ValidateResponse.InvalidAwsAccounts) != 0 {
		return AwsCloudAccountInitiate{}, errors.New("polaris: invalid aws accounts")
	}

	// Make sure the InitiateResponse we receive from Polaris isn't empty.
	if payload.Data.Query.InitiateResponse.FeatureVersions == nil {
		return AwsCloudAccountInitiate{}, errors.New("polaris: invalid initiate response")
	}

	return payload.Data.Query.InitiateResponse, nil
}

// AwsFinalizeCloudAccountProtection finalizes the process of the adding the
// specified AWS account to Polaris. After this function a CloudFormation stack
// must be created using the information returned by
// AwsValidateAndCreateCloudAccount.
func (c *Client) AwsFinalizeCloudAccountProtection(ctx context.Context, accountName, awsAccountID string, awsRegions []string, accountInit AwsCloudAccountInitiate) error {
	c.log.Print(log.Trace, "graphql.Client.AwsFinalizeCloudAccountProtection")

	buf, err := c.Request(ctx, awsFinalizeCloudAccountProtectionQuery, struct {
		AccountName     string              `json:"account_name"`
		AwsAccountID    string              `json:"aws_account_id"`
		AwsRegions      []string            `json:"aws_regions,omitempty"`
		ExternalID      string              `json:"external_id"`
		FeatureVersions []AwsFeatureVersion `json:"feature_versions"`
		StackName       string              `json:"stack_name"`
	}{
		AccountName:     accountName,
		AwsAccountID:    awsAccountID,
		AwsRegions:      awsRegions,
		ExternalID:      accountInit.ExternalID,
		FeatureVersions: accountInit.FeatureVersions,
		StackName:       accountInit.StackName,
	})
	if err != nil {
		return err
	}

	c.log.Printf(log.Debug, "AwsFinalizeCloudAccountProtection(%q, %q, %q, %q, %q, %q): %s", accountName, awsAccountID, awsRegions,
		accountInit.ExternalID, accountInit.FeatureVersions, accountInit.StackName, string(buf))

	var payload struct {
		Data struct {
			Query struct {
				AwsChildAccounts []struct {
					AccountName string `json:"accountName"`
					NativeId    string `json:"nativeId"`
					Message     string `json:"message"`
				}
				Message string `json:"message"`
			} `json:"finalizeAwsCloudAccountProtection"`
		} `json:"data"`
	}
	if err := json.Unmarshal(buf, &payload); err != nil {
		return err
	}

	return nil
}

// AwsStartNativeAccountDisableJob deletes the native account. After being
// deleted the account will have the status disabled.
func (c *Client) AwsStartNativeAccountDisableJob(ctx context.Context, accountID string, protectionFeature AwsProtectionFeature, deleteSnapshots bool) (TaskChainUUID, error) {
	c.log.Print(log.Trace, "graphql.Client.AwsStartNativeAccountDisableJob")

	buf, err := c.Request(ctx, awsStartNativeAccountDisableJobQuery, struct {
<<<<<<< HEAD
		AccountID         string `json:"polarisAccountId"`
		ProtectionFeature string `json:"awsNativeProtectionFeature"`
		DeleteSnapshots   bool   `json:"deleteNativeSnapshots"`
=======
		AccountID         string `json:"aws_account_rubrik_id"`
		ProtectionFeature string `json:"aws_native_protection_feature"`
		DeleteSnapshots   bool   `json:"delete_native_snapshots"`
>>>>>>> ddb056bf
	}{AccountID: accountID, ProtectionFeature: string(protectionFeature), DeleteSnapshots: deleteSnapshots})
	if err != nil {
		return "", err
	}

	c.log.Printf(log.Debug, "AwsStartNativeAccountDisableJob(%q, %q, %t): %s", accountID, protectionFeature, deleteSnapshots, string(buf))

	var payload struct {
		Data struct {
			Query struct {
				Error string        `json:"error"`
				JobID TaskChainUUID `json:"jobId"`
			} `json:"startAwsNativeAccountDisableJob"`
		} `json:"data"`
	}
	if err := json.Unmarshal(buf, &payload); err != nil {
		return "", err
	}
	if payload.Data.Query.Error != "" {
		return "", fmt.Errorf("polaris: %s", payload.Data.Query.Error)
	}

	return payload.Data.Query.JobID, nil
}

// AwsPrepareCloudAccountDeletion prepares the deletion of a cloud account.
// The cfm prefix for the return values are short form CloudFormation. Note
// that this call is locked to the cloud native protection feature.
func (c *Client) AwsPrepareCloudAccountDeletion(ctx context.Context, cloudAccountUUID string) (cfmURL string, err error) {
	c.log.Print(log.Trace, "graphql.Client.AwsPrepareCloudAccountDeletion")

	buf, err := c.Request(ctx, awsPrepareCloudAccountDeletionQuery, struct {
		CloudAccountUUID string `json:"cloud_account_uuid,omitempty"`
	}{CloudAccountUUID: cloudAccountUUID})
	if err != nil {
		return "", err
	}

	c.log.Printf(log.Debug, "AwsPrepareCloudAccountDeletion(%q): %s", cloudAccountUUID, string(buf))

	var payload struct {
		Data struct {
			Query struct {
				URL string `json:"cloudFormationUrl"`
			} `json:"prepareAwsCloudAccountDeletion"`
		} `json:"data"`
	}
	if err := json.Unmarshal(buf, &payload); err != nil {
		return "", err
	}

	return payload.Data.Query.URL, nil
}

// AwsFinalizeCloudAccountDeletion finalizes the deletion of a cloud account.
// The message returned by the GraphQL API call is converted into a Go error.
// Note that this call is locked to the cloud native protection feature.
func (c *Client) AwsFinalizeCloudAccountDeletion(ctx context.Context, cloudAccountUUID string) (err error) {
	c.log.Print(log.Trace, "graphql.Client.AwsFinalizeCloudAccountDeletion")

	buf, err := c.Request(ctx, awsFinalizeCloudAccountDeletionQuery, struct {
		CloudAccountUUID string `json:"cloud_account_uuid"`
	}{CloudAccountUUID: cloudAccountUUID})
	if err != nil {
		return err
	}

	c.log.Printf(log.Debug, "AwsFinalizeCloudAccountDeletion(%q): %s", cloudAccountUUID, string(buf))

	var payload struct {
		Data struct {
			Query struct {
				Message string `json:"message"`
			} `json:"finalizeAwsCloudAccountDeletion"`
		} `json:"data"`
	}
	if err := json.Unmarshal(buf, &payload); err != nil {
		return err
	}

	// On success the message starts with "successfully".
	if !strings.HasPrefix(strings.ToLower(payload.Data.Query.Message), "successfully") {
		return fmt.Errorf("polaris: %s", payload.Data.Query.Message)
	}

	return nil
}

// AwsUpdateCloudAccount updates the settings of the cloud account. The message
// returned by the GraphQL API call is converted into a Go error. At this time
// only the regions can be updated.
func (c *Client) AwsUpdateCloudAccount(ctx context.Context, cloudAccountUUID string, awsRegions []string) (err error) {
	c.log.Print(log.Trace, "graphql.Client.AwsUpdateCloudAccount")

	buf, err := c.Request(ctx, awsUpdateCloudAccountQuery, struct {
		CloudAccountUUID string   `json:"cloud_account_uuid"`
		AwsRegions       []string `json:"aws_regions"`
	}{CloudAccountUUID: cloudAccountUUID, AwsRegions: awsRegions})
	if err != nil {
		return err
	}

	c.log.Printf(log.Debug, "AwsCloudAccountSave(%q, %q): %s", cloudAccountUUID, awsRegions, string(buf))

	var payload struct {
		Data struct {
			Query struct {
				Message string `json:"message"`
			} `json:"updateAwsCloudAccount"`
		} `json:"data"`
	}
	if err := json.Unmarshal(buf, &payload); err != nil {
		return err
	}

	// On success the message starts with "successfully".
	if !strings.HasPrefix(strings.ToLower(payload.Data.Query.Message), "successfully") {
		return fmt.Errorf("polaris: %s", payload.Data.Query.Message)
	}

	return nil
}<|MERGE_RESOLUTION|>--- conflicted
+++ resolved
@@ -309,15 +309,9 @@
 	c.log.Print(log.Trace, "graphql.Client.AwsStartNativeAccountDisableJob")
 
 	buf, err := c.Request(ctx, awsStartNativeAccountDisableJobQuery, struct {
-<<<<<<< HEAD
-		AccountID         string `json:"polarisAccountId"`
-		ProtectionFeature string `json:"awsNativeProtectionFeature"`
-		DeleteSnapshots   bool   `json:"deleteNativeSnapshots"`
-=======
 		AccountID         string `json:"aws_account_rubrik_id"`
 		ProtectionFeature string `json:"aws_native_protection_feature"`
 		DeleteSnapshots   bool   `json:"delete_native_snapshots"`
->>>>>>> ddb056bf
 	}{AccountID: accountID, ProtectionFeature: string(protectionFeature), DeleteSnapshots: deleteSnapshots})
 	if err != nil {
 		return "", err
