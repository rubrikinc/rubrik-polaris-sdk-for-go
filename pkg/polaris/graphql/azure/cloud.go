// Copyright 2021 Rubrik, Inc.
//
// Permission is hereby granted, free of charge, to any person obtaining a copy
// of this software and associated documentation files (the "Software"), to
// deal in the Software without restriction, including without limitation the
// rights to use, copy, modify, merge, publish, distribute, sublicense, and/or
// sell copies of the Software, and to permit persons to whom the Software is
// furnished to do so, subject to the following conditions:
//
// The above copyright notice and this permission notice shall be included in
// all copies or substantial portions of the Software.
//
// THE SOFTWARE IS PROVIDED "AS IS", WITHOUT WARRANTY OF ANY KIND, EXPRESS OR
// IMPLIED, INCLUDING BUT NOT LIMITED TO THE WARRANTIES OF MERCHANTABILITY,
// FITNESS FOR A PARTICULAR PURPOSE AND NONINFRINGEMENT. IN NO EVENT SHALL THE
// AUTHORS OR COPYRIGHT HOLDERS BE LIABLE FOR ANY CLAIM, DAMAGES OR OTHER
// LIABILITY, WHETHER IN AN ACTION OF CONTRACT, TORT OR OTHERWISE, ARISING
// FROM, OUT OF OR IN CONNECTION WITH THE SOFTWARE OR THE USE OR OTHER
// DEALINGS IN THE SOFTWARE.

package azure

import (
	"context"
	"encoding/json"
	"errors"
	"fmt"

	"github.com/google/uuid"
	"github.com/rubrikinc/rubrik-polaris-sdk-for-go/pkg/polaris/graphql/core"
	"github.com/rubrikinc/rubrik-polaris-sdk-for-go/pkg/polaris/log"
)

// CloudAccount represents a Polaris Cloud Account for Azure.
type CloudAccount struct {
	ID       uuid.UUID `json:"id"`
	NativeID uuid.UUID `json:"nativeId"`
	Name     string    `json:"name"`
	Feature  Feature   `json:"featureDetail"`
}

// Feature represents a Polaris Cloud Account feature for Azure, e.g Cloud
// Native Protection.
type Feature struct {
	Name    core.Feature `json:"feature"`
	Regions []Region     `json:"regions"`
	Status  core.Status  `json:"status"`
}

// CloudAccountSelector hold details about an Azure tenant and the cloud
// account associated with that tenant.
type CloudAccountSelector struct {
	Cloud      Cloud          `json:"cloudType"`
	ID         uuid.UUID      `json:"azureCloudAccountTenantRubrikId"`
	ClientID   uuid.UUID      `json:"clientId"`
	DomainName string         `json:"domainName"`
	Accounts   []CloudAccount `json:"subscriptions"`
}

// CloudAccountTenant returns the tenant and cloud accounts for the specified
// feature and Polaris tenant id. The filter can be used to search for
// subscription name and subscription id.
func (a API) CloudAccountTenant(ctx context.Context, id uuid.UUID, feature core.Feature, filter string) (CloudAccountSelector, error) {
	a.GQL.Log().Print(log.Trace, "polaris/graphql/azure.CloudAccountTenant")

	buf, err := a.GQL.Request(ctx, azureCloudAccountTenantQuery, struct {
		ID      uuid.UUID    `json:"tenantId"`
		Feature core.Feature `json:"feature"`
		Filter  string       `json:"subscriptionSearchText"`
	}{ID: id, Feature: feature, Filter: filter})
	if err != nil {
		return CloudAccountSelector{}, err
	}

	a.GQL.Log().Printf(log.Debug, "azureCloudAccountTenant(%q, %q, %q): %s", id, feature, filter, string(buf))

	var payload struct {
		Data struct {
			Result CloudAccountSelector `json:"result"`
		} `json:"data"`
	}
	if err := json.Unmarshal(buf, &payload); err != nil {
		return CloudAccountSelector{}, err
	}

	return payload.Data.Result, nil
}

// CloudAccountTenants return all tenants for the specified feature. If
// includeSubscription is true all cloud accounts for each tenant are also
// returned. Note that this function does not support AllFeatures.
func (a API) CloudAccountTenants(ctx context.Context, feature core.Feature, includeSubscriptions bool) ([]CloudAccountSelector, error) {
	a.GQL.Log().Print(log.Trace, "polaris/graphql/azure.CloudAccountTenants")

	buf, err := a.GQL.Request(ctx, azureCloudAccountTenantsQuery, struct {
		Feature              core.Feature `json:"feature"`
		IncludeSubscriptions bool         `json:"includeSubscriptionDetails"`
	}{Feature: feature, IncludeSubscriptions: includeSubscriptions})
	if err != nil {
		return nil, err
	}

	a.GQL.Log().Printf(log.Debug, "azureCloudAccountTenants(%q, %t): %s", feature, includeSubscriptions, string(buf))

	var payload struct {
		Data struct {
			Result []CloudAccountSelector `json:"result"`
		} `json:"data"`
	}
	if err := json.Unmarshal(buf, &payload); err != nil {
		return nil, err
	}

	return payload.Data.Result, nil
}

type addSubscription struct {
	ID   uuid.UUID `json:"nativeId"`
	Name string    `json:"name"`
}

// AddCloudAccountWithoutOAuth adds the Azure Subscription cloud account
// for given feature without OAuth.
<<<<<<< HEAD
func (a API) CloudAccountAddWithoutOAuth(ctx context.Context, cloud Cloud, id uuid.UUID, feature core.Feature,
=======
func (a API) AddCloudAccountWithoutOAuth(ctx context.Context, cloud Cloud, id uuid.UUID, feature core.CloudAccountFeature,
>>>>>>> 68f6d14f
	name, tenantDomain string, regions []Region, policyVersion int) (string, error) {

	a.GQL.Log().Print(log.Trace, "polaris/graphql/azure.AddCloudAccountWithoutOAuth")

<<<<<<< HEAD
	buf, err := a.GQL.Request(ctx, azureCloudAccountAddWithoutOauthQuery, struct {
		Cloud         Cloud             `json:"azureCloudType"`
		Feature       core.Feature      `json:"feature"`
		Subscriptions []addSubscription `json:"subscriptions"`
		TenantDomain  string            `json:"tenantDomainName"`
		Regions       []Region          `json:"regions"`
		PolicyVersion int               `json:"policyVersion"`
=======
	buf, err := a.GQL.Request(ctx, addAzureCloudAccountWithoutOauthQuery, struct {
		Cloud         Cloud                    `json:"azureCloudType"`
		Feature       core.CloudAccountFeature `json:"feature"`
		Subscriptions []addSubscription        `json:"subscriptions"`
		TenantDomain  string                   `json:"tenantDomainName"`
		Regions       []Region                 `json:"regions"`
		PolicyVersion int                      `json:"policyVersion"`
>>>>>>> 68f6d14f
	}{Cloud: cloud, Feature: feature, Subscriptions: []addSubscription{{id, name}}, TenantDomain: tenantDomain, Regions: regions, PolicyVersion: policyVersion})
	if err != nil {
		return "", err
	}

	a.GQL.Log().Printf(log.Debug, "addAzureCloudAccountWithoutOauth(%q, %q, %q, %q, %q, %q, %d): %s", cloud, id, feature, name,
		tenantDomain, regions, policyVersion, string(buf))

	var payload struct {
		Data struct {
			Result struct {
				TenantID string `json:"tenantId"`
				Status   []struct {
					SubscriptionID       string `json:"azureSubscriptionRubrikId"`
					SubscriptionNativeID string `json:"azureSubscriptionNativeId"`
					Error                string `json:"error"`
				} `json:"status"`
			} `json:"result"`
		} `json:"data"`
	}
	if err := json.Unmarshal(buf, &payload); err != nil {
		return "", err
	}
	if len(payload.Data.Result.Status) != 1 {
		return "", errors.New("polaris: add returned no status")
	}
	if err := payload.Data.Result.Status[0].Error; err != "" {
		return "", fmt.Errorf("polaris: %s", err)
	}

	return payload.Data.Result.TenantID, nil
}

<<<<<<< HEAD
// CloudAccountDeleteWithoutOAuth delete the Azure subscriptions cloud
// account for given feature without OAuth.
func (a API) CloudAccountDeleteWithoutOAuth(ctx context.Context, id uuid.UUID, feature core.Feature) error {
	a.GQL.Log().Print(log.Trace, "polaris/graphql/azure.CloudAccountDeleteWithoutOAuth")

	buf, err := a.GQL.Request(ctx, azureCloudAccountDeleteWithoutOauthQuery, struct {
		IDs     []uuid.UUID  `json:"subscriptionIds"`
		Feature core.Feature `json:"feature"`
=======
// DeleteCloudAccountWithoutOAuth delete the Azure subscription cloud account
// feature with the specified Polaris cloud account id
func (a API) DeleteCloudAccountWithoutOAuth(ctx context.Context, id uuid.UUID, feature core.CloudAccountFeature) error {
	a.GQL.Log().Print(log.Trace, "polaris/graphql/azure.DeleteCloudAccountWithoutOAuth")

	buf, err := a.GQL.Request(ctx, deleteAzureCloudAccountWithoutOauthQuery, struct {
		IDs     []uuid.UUID              `json:"subscriptionIds"`
		Feature core.CloudAccountFeature `json:"feature"`
>>>>>>> 68f6d14f
	}{IDs: []uuid.UUID{id}, Feature: feature})
	if err != nil {
		return err
	}

	a.GQL.Log().Printf(log.Debug, "deleteAzureCloudAccountWithoutOauth(%v, %q): %s", id, feature, string(buf))

	var payload struct {
		Data struct {
			Result struct {
				Status []struct {
					SubscriptionID string `json:"azureSubscriptionNativeId"`
					Success        bool   `json:"isSuccess"`
					Error          string `json:"error"`
				} `json:"status"`
			} `json:"result"`
		} `json:"data"`
	}
	if err := json.Unmarshal(buf, &payload); err != nil {
		return err
	}
	if len(payload.Data.Result.Status) != 1 {
		return errors.New("polaris: delete returned no status")
	}
	if !payload.Data.Result.Status[0].Success {
		return fmt.Errorf("polaris: %s", payload.Data.Result.Status[0].Error)
	}

	return nil
}

type updateSubscription struct {
	ID   uuid.UUID `json:"id"`
	Name string    `json:"name"`
}

// UpdateCloudAccount updates the name and the regions for the cloud account
// with the specified Polaris cloud account id.
<<<<<<< HEAD
func (a API) CloudAccountUpdate(ctx context.Context, id uuid.UUID, feature core.Feature, name string, toAdd, toRemove []Region) error {
	a.GQL.Log().Print(log.Trace, "polaris/graphql/azure.CloudAccountUpdate")

	buf, err := a.GQL.Request(ctx, azureCloudAccountUpdateQuery, struct {
		Feature       core.Feature         `json:"feature"`
		ToAdd         []Region             `json:"regionsToAdd,omitempty"`
		ToRemove      []Region             `json:"regionsToRemove,omitempty"`
		Subscriptions []updateSubscription `json:"subscriptions"`
=======
func (a API) UpdateCloudAccount(ctx context.Context, id uuid.UUID, feature core.CloudAccountFeature, name string, toAdd, toRemove []Region) error {
	a.GQL.Log().Print(log.Trace, "polaris/graphql/azure.UpdateCloudAccount")

	buf, err := a.GQL.Request(ctx, updateAzureCloudAccountQuery, struct {
		Feature       core.CloudAccountFeature `json:"feature"`
		ToAdd         []Region                 `json:"regionsToAdd,omitempty"`
		ToRemove      []Region                 `json:"regionsToRemove,omitempty"`
		Subscriptions []updateSubscription     `json:"subscriptions"`
>>>>>>> 68f6d14f
	}{Feature: feature, ToAdd: toAdd, ToRemove: toRemove, Subscriptions: []updateSubscription{{ID: id, Name: name}}})
	if err != nil {
		return err
	}

<<<<<<< HEAD
	a.GQL.Log().Printf(log.Debug, "azureCloudAccountUpdate(%q, %v, %v %v, %v): %s", id, feature, name, toAdd, toRemove, string(buf))
=======
	a.GQL.Log().Printf(log.Debug, "updateAzureCloudAccount(%q, %v, %v %v): %s", id, feature, name, toAdd, toRemove, string(buf))
>>>>>>> 68f6d14f

	var payload struct {
		Data struct {
			Result struct {
				Status []struct {
					SubscriptionID string `json:"azureSubscriptionNativeId"`
					Success        bool   `json:"isSuccess"`
				} `json:"status"`
			} `json:"result"`
		} `json:"data"`
	}
	if err := json.Unmarshal(buf, &payload); err != nil {
		return err
	}
	if len(payload.Data.Result.Status) != 1 {
		return errors.New("polaris: update returned no status")
	}
	if !payload.Data.Result.Status[0].Success {
		return errors.New("polaris: update failed")
	}

	return nil
}

// PermissionConfig holds the permissions and version required to enable a
// given feature. IncludedActions refers to actions which should be allowed on
// the Azure role for the subscription. ExcludedActions refers to actions which
// should be explicitly disallowed on the Azure role for the subscription.
type PermissionConfig struct {
	PermissionVersion int `json:"permissionVersion"`
	RolePermissions   []struct {
		ExcludedActions     []string `json:"excludedActions"`
		ExcludedDataActions []string `json:"excludedDataActions"`
		IncludedActions     []string `json:"includedActions"`
		IncludedDataActions []string `json:"includedDataActions"`
	} `json:"rolePermissions"`
}

// CloudAccountPermissionConfig returns the permissions and version required to
// enable the given feature for the Azure subscription.
<<<<<<< HEAD
func (a API) CloudAccountPermissionConfig(ctx context.Context, feature core.Feature) (PermissionConfig, error) {
	a.GQL.Log().Print(log.Trace, "polaris/graphql/azure.AzureCloudAccountPermissionConfig")
=======
func (a API) CloudAccountPermissionConfig(ctx context.Context, feature core.CloudAccountFeature) (PermissionConfig, error) {
	a.GQL.Log().Print(log.Trace, "polaris/graphql/azure.CloudAccountPermissionConfig")
>>>>>>> 68f6d14f

	buf, err := a.GQL.Request(ctx, azureCloudAccountPermissionConfigQuery, struct {
		Feature core.Feature `json:"feature"`
	}{Feature: feature})
	if err != nil {
		return PermissionConfig{}, err
	}

	a.GQL.Log().Printf(log.Debug, "azureCloudAccountPermissionConfig(%q): %s", feature, string(buf))

	var payload struct {
		Data struct {
			PermissionConfig PermissionConfig `json:"azureCloudAccountPermissionConfig"`
		} `json:"data"`
	}
	if err := json.Unmarshal(buf, &payload); err != nil {
		return PermissionConfig{}, err
	}

	return payload.Data.PermissionConfig, nil
}<|MERGE_RESOLUTION|>--- conflicted
+++ resolved
@@ -121,32 +121,18 @@
 
 // AddCloudAccountWithoutOAuth adds the Azure Subscription cloud account
 // for given feature without OAuth.
-<<<<<<< HEAD
-func (a API) CloudAccountAddWithoutOAuth(ctx context.Context, cloud Cloud, id uuid.UUID, feature core.Feature,
-=======
-func (a API) AddCloudAccountWithoutOAuth(ctx context.Context, cloud Cloud, id uuid.UUID, feature core.CloudAccountFeature,
->>>>>>> 68f6d14f
+func (a API) AddCloudAccountWithoutOAuth(ctx context.Context, cloud Cloud, id uuid.UUID, feature core.Feature,
 	name, tenantDomain string, regions []Region, policyVersion int) (string, error) {
 
 	a.GQL.Log().Print(log.Trace, "polaris/graphql/azure.AddCloudAccountWithoutOAuth")
 
-<<<<<<< HEAD
-	buf, err := a.GQL.Request(ctx, azureCloudAccountAddWithoutOauthQuery, struct {
+	buf, err := a.GQL.Request(ctx, addAzureCloudAccountWithoutOauthQuery, struct {
 		Cloud         Cloud             `json:"azureCloudType"`
 		Feature       core.Feature      `json:"feature"`
 		Subscriptions []addSubscription `json:"subscriptions"`
 		TenantDomain  string            `json:"tenantDomainName"`
 		Regions       []Region          `json:"regions"`
 		PolicyVersion int               `json:"policyVersion"`
-=======
-	buf, err := a.GQL.Request(ctx, addAzureCloudAccountWithoutOauthQuery, struct {
-		Cloud         Cloud                    `json:"azureCloudType"`
-		Feature       core.CloudAccountFeature `json:"feature"`
-		Subscriptions []addSubscription        `json:"subscriptions"`
-		TenantDomain  string                   `json:"tenantDomainName"`
-		Regions       []Region                 `json:"regions"`
-		PolicyVersion int                      `json:"policyVersion"`
->>>>>>> 68f6d14f
 	}{Cloud: cloud, Feature: feature, Subscriptions: []addSubscription{{id, name}}, TenantDomain: tenantDomain, Regions: regions, PolicyVersion: policyVersion})
 	if err != nil {
 		return "", err
@@ -180,25 +166,14 @@
 	return payload.Data.Result.TenantID, nil
 }
 
-<<<<<<< HEAD
-// CloudAccountDeleteWithoutOAuth delete the Azure subscriptions cloud
-// account for given feature without OAuth.
-func (a API) CloudAccountDeleteWithoutOAuth(ctx context.Context, id uuid.UUID, feature core.Feature) error {
-	a.GQL.Log().Print(log.Trace, "polaris/graphql/azure.CloudAccountDeleteWithoutOAuth")
-
-	buf, err := a.GQL.Request(ctx, azureCloudAccountDeleteWithoutOauthQuery, struct {
+// DeleteCloudAccountWithoutOAuth delete the Azure subscription cloud account
+// feature with the specified Polaris cloud account id
+func (a API) DeleteCloudAccountWithoutOAuth(ctx context.Context, id uuid.UUID, feature core.Feature) error {
+	a.GQL.Log().Print(log.Trace, "polaris/graphql/azure.DeleteCloudAccountWithoutOAuth")
+
+	buf, err := a.GQL.Request(ctx, deleteAzureCloudAccountWithoutOauthQuery, struct {
 		IDs     []uuid.UUID  `json:"subscriptionIds"`
 		Feature core.Feature `json:"feature"`
-=======
-// DeleteCloudAccountWithoutOAuth delete the Azure subscription cloud account
-// feature with the specified Polaris cloud account id
-func (a API) DeleteCloudAccountWithoutOAuth(ctx context.Context, id uuid.UUID, feature core.CloudAccountFeature) error {
-	a.GQL.Log().Print(log.Trace, "polaris/graphql/azure.DeleteCloudAccountWithoutOAuth")
-
-	buf, err := a.GQL.Request(ctx, deleteAzureCloudAccountWithoutOauthQuery, struct {
-		IDs     []uuid.UUID              `json:"subscriptionIds"`
-		Feature core.CloudAccountFeature `json:"feature"`
->>>>>>> 68f6d14f
 	}{IDs: []uuid.UUID{id}, Feature: feature})
 	if err != nil {
 		return err
@@ -237,35 +212,20 @@
 
 // UpdateCloudAccount updates the name and the regions for the cloud account
 // with the specified Polaris cloud account id.
-<<<<<<< HEAD
-func (a API) CloudAccountUpdate(ctx context.Context, id uuid.UUID, feature core.Feature, name string, toAdd, toRemove []Region) error {
-	a.GQL.Log().Print(log.Trace, "polaris/graphql/azure.CloudAccountUpdate")
-
-	buf, err := a.GQL.Request(ctx, azureCloudAccountUpdateQuery, struct {
+func (a API) UpdateCloudAccount(ctx context.Context, id uuid.UUID, feature core.Feature, name string, toAdd, toRemove []Region) error {
+	a.GQL.Log().Print(log.Trace, "polaris/graphql/azure.UpdateCloudAccount")
+
+	buf, err := a.GQL.Request(ctx, updateAzureCloudAccountQuery, struct {
 		Feature       core.Feature         `json:"feature"`
 		ToAdd         []Region             `json:"regionsToAdd,omitempty"`
 		ToRemove      []Region             `json:"regionsToRemove,omitempty"`
 		Subscriptions []updateSubscription `json:"subscriptions"`
-=======
-func (a API) UpdateCloudAccount(ctx context.Context, id uuid.UUID, feature core.CloudAccountFeature, name string, toAdd, toRemove []Region) error {
-	a.GQL.Log().Print(log.Trace, "polaris/graphql/azure.UpdateCloudAccount")
-
-	buf, err := a.GQL.Request(ctx, updateAzureCloudAccountQuery, struct {
-		Feature       core.CloudAccountFeature `json:"feature"`
-		ToAdd         []Region                 `json:"regionsToAdd,omitempty"`
-		ToRemove      []Region                 `json:"regionsToRemove,omitempty"`
-		Subscriptions []updateSubscription     `json:"subscriptions"`
->>>>>>> 68f6d14f
 	}{Feature: feature, ToAdd: toAdd, ToRemove: toRemove, Subscriptions: []updateSubscription{{ID: id, Name: name}}})
 	if err != nil {
 		return err
 	}
 
-<<<<<<< HEAD
-	a.GQL.Log().Printf(log.Debug, "azureCloudAccountUpdate(%q, %v, %v %v, %v): %s", id, feature, name, toAdd, toRemove, string(buf))
-=======
-	a.GQL.Log().Printf(log.Debug, "updateAzureCloudAccount(%q, %v, %v %v): %s", id, feature, name, toAdd, toRemove, string(buf))
->>>>>>> 68f6d14f
+	a.GQL.Log().Printf(log.Debug, "updateAzureCloudAccount(%q, %v, %v %v, %v): %s", id, feature, name, toAdd, toRemove, string(buf))
 
 	var payload struct {
 		Data struct {
@@ -306,13 +266,8 @@
 
 // CloudAccountPermissionConfig returns the permissions and version required to
 // enable the given feature for the Azure subscription.
-<<<<<<< HEAD
 func (a API) CloudAccountPermissionConfig(ctx context.Context, feature core.Feature) (PermissionConfig, error) {
-	a.GQL.Log().Print(log.Trace, "polaris/graphql/azure.AzureCloudAccountPermissionConfig")
-=======
-func (a API) CloudAccountPermissionConfig(ctx context.Context, feature core.CloudAccountFeature) (PermissionConfig, error) {
 	a.GQL.Log().Print(log.Trace, "polaris/graphql/azure.CloudAccountPermissionConfig")
->>>>>>> 68f6d14f
 
 	buf, err := a.GQL.Request(ctx, azureCloudAccountPermissionConfigQuery, struct {
 		Feature core.Feature `json:"feature"`
