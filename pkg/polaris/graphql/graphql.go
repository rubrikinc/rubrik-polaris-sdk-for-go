--- conflicted
+++ resolved
@@ -107,16 +107,15 @@
 
 // Client is used to make GraphQL calls to the Polaris platform.
 type Client struct {
-	Version string
-	app     string
-	gqlURL  string
-	client  *http.Client
-	log     log.Logger
+	app    string
+	gqlURL string
+	client *http.Client
+	log    log.Logger
 }
 
 // NewClientFromLocalUser returns a new Client with the specified configuration.
-func NewClientFromLocalUser(ctx context.Context, app, apiURL, username, password string, logger log.Logger) (*Client, error) {
-	client := &Client{
+func NewClientFromLocalUser(ctx context.Context, app, apiURL, username, password string, logger log.Logger) *Client {
+	return &Client{
 		app:    app,
 		gqlURL: fmt.Sprintf("%s/graphql", apiURL),
 		client: &http.Client{
@@ -127,19 +126,11 @@
 		},
 		log: logger,
 	}
-
-	var err error
-	client.Version, err = client.deploymentVersion(ctx)
-	if err != nil {
-		return nil, err
-	}
-
-	return client, nil
 }
 
 // NewClientFromServiceAccount returns a new Client with the specified configuration.
-func NewClientFromServiceAccount(ctx context.Context, app, apiURL, accessTokenURI, clientID, clientSecret string, logger log.Logger) (*Client, error) {
-	client := &Client{
+func NewClientFromServiceAccount(ctx context.Context, app, apiURL, accessTokenURI, clientID, clientSecret string, logger log.Logger) *Client {
+	return &Client{
 		app:    app,
 		gqlURL: fmt.Sprintf("%s/graphql", apiURL),
 		client: &http.Client{
@@ -150,14 +141,6 @@
 		},
 		log: logger,
 	}
-
-	var err error
-	client.Version, err = client.deploymentVersion(ctx)
-	if err != nil {
-		return nil, err
-	}
-
-	return client, nil
 }
 
 // NewTestClient - Intended to be used by unit tests.
@@ -265,113 +248,6 @@
 	return buf, nil
 }
 
-<<<<<<< HEAD
 func (c *Client) Log() log.Logger {
 	return c.log
-=======
-// TaskChain is a collection of sequential tasks that all must complete for the
-// task chain to be considered complete.
-type TaskChain struct {
-	ID            int64          `json:"id"`
-	TaskChainUUID TaskChainUUID  `json:"taskchainUuid"`
-	State         TaskChainState `json:"state"`
-	ProgressedAt  time.Time      `json:"progressedAt"`
-}
-
-// TaskChainState represents the state of a Polaris task chain.
-type TaskChainState string
-
-const (
-	TaskChainInvalid   TaskChainState = ""
-	TaskChainCanceled  TaskChainState = "CANCELED"
-	TaskChainCanceling TaskChainState = "CANCELING"
-	TaskChainFailed    TaskChainState = "FAILED"
-	TaskChainReady     TaskChainState = "READY"
-	TaskChainRunning   TaskChainState = "RUNNING"
-	TaskChainSucceeded TaskChainState = "SUCCEEDED"
-	TaskChainUndoing   TaskChainState = "UNDOING"
-)
-
-// TaskChainUUID represents the identity of a Polaris task chain.
-type TaskChainUUID string
-
-// KorgTaskChainStatus returns the task chain for the specified task chain
-// UUID. If the task chain UUID refers to a task chain that was just created
-// it's state might not have reached ready yet. This can be detected by state
-// being TaskChainInvalid and error is nil.
-func (c *Client) KorgTaskChainStatus(ctx context.Context, taskChainID TaskChainUUID) (TaskChain, error) {
-	c.log.Print(log.Trace, "graphql.Client.KorgTaskChainStatus")
-
-	buf, err := c.Request(ctx, coreTaskchainStatusQuery, struct {
-		TaskChainID string `json:"taskchainId,omitempty"`
-	}{TaskChainID: string(taskChainID)})
-	if err != nil {
-		return TaskChain{}, err
-	}
-
-	c.log.Printf(log.Debug, "KorgTaskChainStatus(%q): %s", string(taskChainID), string(buf))
-
-	var payload struct {
-		Data struct {
-			Query struct {
-				TaskChain TaskChain `json:"taskchain"`
-			} `json:"getKorgTaskchainStatus"`
-		} `json:"data"`
-	}
-	if err := json.Unmarshal(buf, &payload); err != nil {
-		return TaskChain{}, err
-	}
-
-	return payload.Data.Query.TaskChain, nil
-}
-
-// WaitForTaskChain blocks until the Polaris task chain with the specified task
-// chain ID has completed. When the task chain completes the final state of the
-// task chain is returned. The wait parameter specifies the amount of time to
-// wait before requesting another task status update.
-func (c *Client) WaitForTaskChain(ctx context.Context, taskChainID TaskChainUUID, wait time.Duration) (TaskChainState, error) {
-	c.log.Print(log.Trace, "graphql.Client.WaitForTaskChain")
-
-	for {
-		taskChain, err := c.KorgTaskChainStatus(ctx, taskChainID)
-		if err != nil {
-			return TaskChainInvalid, err
-		}
-
-		if taskChain.State == TaskChainSucceeded || taskChain.State == TaskChainCanceled || taskChain.State == TaskChainFailed {
-			return taskChain.State, nil
-		}
-
-		c.log.Print(log.Debug, "Waiting for Polaris task chain")
-
-		select {
-		case <-time.After(wait):
-		case <-ctx.Done():
-			return TaskChainInvalid, ctx.Err()
-		}
-	}
-}
-
-// deploymentVersion returns the deployed version of Polaris.
-func (c *Client) deploymentVersion(ctx context.Context) (string, error) {
-	c.log.Print(log.Trace, "graphql.Client.deploymentVersion")
-
-	buf, err := c.Request(ctx, coreDeploymentVersionQuery, struct{}{})
-	if err != nil {
-		return "", err
-	}
-
-	c.log.Printf(log.Debug, "deploymentVersion(): %s", string(buf))
-
-	var payload struct {
-		Data struct {
-			DeploymentVersion string `json:"deploymentVersion"`
-		} `json:"data"`
-	}
-	if err := json.Unmarshal(buf, &payload); err != nil {
-		return "", err
-	}
-
-	return payload.Data.DeploymentVersion, nil
->>>>>>> f19afb90
 }