// Copyright 2021 Rubrik, Inc.
//
// Permission is hereby granted, free of charge, to any person obtaining a copy
// of this software and associated documentation files (the "Software"), to
// deal in the Software without restriction, including without limitation the
// rights to use, copy, modify, merge, publish, distribute, sublicense, and/or
// sell copies of the Software, and to permit persons to whom the Software is
// furnished to do so, subject to the following conditions:
//
// The above copyright notice and this permission notice shall be included in
// all copies or substantial portions of the Software.
//
// THE SOFTWARE IS PROVIDED "AS IS", WITHOUT WARRANTY OF ANY KIND, EXPRESS OR
// IMPLIED, INCLUDING BUT NOT LIMITED TO THE WARRANTIES OF MERCHANTABILITY,
// FITNESS FOR A PARTICULAR PURPOSE AND NONINFRINGEMENT. IN NO EVENT SHALL THE
// AUTHORS OR COPYRIGHT HOLDERS BE LIABLE FOR ANY CLAIM, DAMAGES OR OTHER
// LIABILITY, WHETHER IN AN ACTION OF CONTRACT, TORT OR OTHERWISE, ARISING
// FROM, OUT OF OR IN CONNECTION WITH THE SOFTWARE OR THE USE OR OTHER
// DEALINGS IN THE SOFTWARE.

// Package graphql provides direct access to the Polaris GraphQL API. Can be
// used to execute both raw queries and prepared low level queries used by the
// high level part of the SDK.
//
// The graphql package tries to stay as close as possible to the GraphQL API:
//
// - Get as a prefix is dropped.
//
// - Names are turned into CamelCase.
//
// - CSP ackronyms (e.g. aws) that are part of names are turned into prefixes.
//
// - Query parameters with values in a well defined range are turned into
// types.
package graphql

import (
	"bytes"
	"context"
	"encoding/json"
	"errors"
	"fmt"
	"io"
	"net/http"
	"strings"

	"github.com/rubrikinc/rubrik-polaris-sdk-for-go/pkg/polaris/log"
)

var (
	// ErrAlreadyEnabled signals that the specified feature has  already been
	// enabled.
	ErrAlreadyEnabled = errors.New("already enabled")

	// ErrNotFound signals that the specified entity could not be found.
	ErrNotFound = errors.New("not found")

	// ErrNotUnique signals that a request did not result in a unique entity.
	ErrNotUnique = errors.New("not unique")
)

// jsonError is returned by Polaris in the body of a response as a JSON
// document when certain types of errors occur.
type jsonError struct {
	Code    int    `json:"code"`
	URI     string `json:"uri"`
	Message string `json:"message"`
}

// isError determines if the jsonError unmarshallad from a JSON document
// represents an error or not.
func (e jsonError) isError() bool {
	return e.Code != 0 || e.Message != ""
}

func (e jsonError) Error() string {
	return fmt.Sprintf("polaris: code %d: %s", e.Code, e.Message)
}

type gqlLocation struct {
	Line   int `json:"line"`
	Column int `json:"column"`
}

type gqlDetails struct {
	Message   string        `json:"message"`
	Path      []string      `json:"path"`
	Locations []gqlLocation `json:"locations"`
}

// gqlError is returned by Polaris in the body of a response as a JSON document
// when certain types of GraphQL errors occur.
type gqlError struct {
	Data   interface{}  `json:"data"`
	Errors []gqlDetails `json:"errors"`
}

// isError determines if the gqlError unmarshallad from a JSON document
// represents an error or not.
func (e gqlError) isError() bool {
	return len(e.Errors) > 0
}

func (e gqlError) Error() string {
	return fmt.Sprintf("polaris: %s", e.Errors[0].Message)
}

// Client is used to make GraphQL calls to the Polaris platform.
type Client struct {
	app    string
	gqlURL string
	client *http.Client
	log    log.Logger
}

// NewClientFromLocalUser returns a new Client with the specified configuration.
func NewClientFromLocalUser(ctx context.Context, app, apiURL, username, password string, logger log.Logger) *Client {
	return &Client{
		app:    app,
		gqlURL: fmt.Sprintf("%s/graphql", apiURL),
		client: &http.Client{
			Transport: &tokenTransport{
				next: http.DefaultTransport,
				src:  newLocalUserSource(apiURL, username, password),
			},
		},
		log: logger,
	}
}

// NewClientFromServiceAccount returns a new Client with the specified configuration.
func NewClientFromServiceAccount(ctx context.Context, app, apiURL, accessTokenURI, clientID, clientSecret string, logger log.Logger) *Client {
	return &Client{
		app:    app,
		gqlURL: fmt.Sprintf("%s/graphql", apiURL),
		client: &http.Client{
			Transport: &tokenTransport{
				next: http.DefaultTransport,
				src:  newServiceAccountSource(accessTokenURI, clientID, clientSecret),
			},
		},
		log: logger,
	}
}

// NewTestClient - Intended to be used by unit tests.
func NewTestClient(username, password string, logger log.Logger) (*Client, *TestListener) {
	src, lis := newLocalUserTestSource(username, password)

	client := &Client{
		gqlURL: "http://test/api/graphql",
		client: &http.Client{
			Transport: &tokenTransport{
				next: src.client.Transport,
				src:  src,
			},
		},
		log: logger,
	}

	return client, lis
}

// Request posts the specified GraphQL query with the given variables to the
// Polaris platform. Returns the response JSON text as is.
func (c *Client) Request(ctx context.Context, query string, variables interface{}) ([]byte, error) {
	c.log.Print(log.Trace, "polaris/graphql.Request")

	// Extract operation name from query to pass in the body of the request for
	// metrics.
	var operation string
	i := strings.Index(query, " ")
	j := strings.Index(query, "(")
	if i != -1 && j != -1 {
		operation = query[i+1 : j]
	}

	// Prepare the query request body.
	buf, err := json.Marshal(struct {
		Query     string      `json:"query"`
		Variables interface{} `json:"variables,omitempty"`
		Operation string      `json:"operationName,omitempty"`
	}{Query: query, Variables: variables, Operation: operation})
	if err != nil {
		return nil, err
	}

	// Send the query to the remote API endpoint.
	req, err := http.NewRequestWithContext(ctx, http.MethodPost, c.gqlURL, bytes.NewReader(buf))
	if err != nil {
		return nil, err
	}
	req.Header.Add("Content-Type", "application/json; charset=UTF-8")
	req.Header.Add("Accept", "application/json")
	res, err := c.client.Do(req)
	if err != nil {
		return nil, err
	}
	defer res.Body.Close()

	// Remote responded without a body. For status code 200 this means we are
	// missing the GraphQL response. For an error we have no additional details.
	if res.ContentLength == 0 {
		if res.StatusCode == 200 {
			return nil, errors.New("polaris: no body")
		}
		return nil, fmt.Errorf("polaris: %s", res.Status)
	}

	buf, err = io.ReadAll(res.Body)
	if err != nil {
		return nil, err
	}

	// Verify that the content type of the body is JSON. For status code 200
	// this mean we received something that isn't a GraphQL response. For an
	// error we have no additional JSON details.
	contentType := res.Header.Get("Content-Type")
	if !strings.HasPrefix(contentType, "application/json") {
		if res.StatusCode == 200 {
			return nil, fmt.Errorf("polaris: wrong content-type: %s", contentType)
		}
		return nil, fmt.Errorf("polaris: %s - %s", res.Status, string(buf))
	}

	// Remote responded with a JSON document. Try to parse it as both known
	// error message formats.
	var jsonErr jsonError
	if err := json.Unmarshal(buf, &jsonErr); err != nil {
		return nil, err
	}
	if jsonErr.isError() {
		return nil, jsonErr
	}

	var gqlErr gqlError
	if err := json.Unmarshal(buf, &gqlErr); err != nil {
		return nil, err
	}
	if gqlErr.isError() {
		return nil, gqlErr
	}

	if res.StatusCode != 200 {
		return nil, fmt.Errorf("polaris: %s", res.Status)
	}

	return buf, nil
}

<<<<<<< HEAD
=======
// Log returns the logger used by the client.
>>>>>>> 854371c3
func (c *Client) Log() log.Logger {
	return c.log
}<|MERGE_RESOLUTION|>--- conflicted
+++ resolved
@@ -107,10 +107,11 @@
 
 // Client is used to make GraphQL calls to the Polaris platform.
 type Client struct {
-	app    string
-	gqlURL string
-	client *http.Client
-	log    log.Logger
+	Version string
+	app     string
+	gqlURL  string
+	client  *http.Client
+	log     log.Logger
 }
 
 // NewClientFromLocalUser returns a new Client with the specified configuration.
@@ -248,10 +249,7 @@
 	return buf, nil
 }
 
-<<<<<<< HEAD
-=======
 // Log returns the logger used by the client.
->>>>>>> 854371c3
 func (c *Client) Log() log.Logger {
 	return c.log
 }