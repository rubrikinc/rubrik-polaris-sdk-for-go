<<<<<<< HEAD
mutation RubrikPolarisSDKRequest($polarisAccountId: UUID!, $deleteNativeSnapshots: Boolean = false, $awsNativeProtectionFeature: AwsNativeProtectionFeatureEnum = EC2) {
    startAwsNativeAccountDisableJob(input: {awsAccountRubrikId: $polarisAccountId, shouldDeleteNativeSnapshots: $deleteNativeSnapshots, awsNativeProtectionFeature: $awsNativeProtectionFeature}) {
=======
mutation RubrikPolarisSDKRequest($aws_account_rubrik_id: UUID!, $delete_native_snapshots: Boolean = false, $aws_native_protection_feature: AwsNativeProtectionFeatureEnum = EC2) {
    startAwsNativeAccountDisableJob(input: {
        awsAccountRubrikId:          $aws_account_rubrik_id,
        shouldDeleteNativeSnapshots: $delete_native_snapshots,
        awsNativeProtectionFeature:  $aws_native_protection_feature
    }) {
>>>>>>> ddb056bf
        error
        jobId
    }
}<|MERGE_RESOLUTION|>--- conflicted
+++ resolved
@@ -1,14 +1,9 @@
-<<<<<<< HEAD
-mutation RubrikPolarisSDKRequest($polarisAccountId: UUID!, $deleteNativeSnapshots: Boolean = false, $awsNativeProtectionFeature: AwsNativeProtectionFeatureEnum = EC2) {
-    startAwsNativeAccountDisableJob(input: {awsAccountRubrikId: $polarisAccountId, shouldDeleteNativeSnapshots: $deleteNativeSnapshots, awsNativeProtectionFeature: $awsNativeProtectionFeature}) {
-=======
 mutation RubrikPolarisSDKRequest($aws_account_rubrik_id: UUID!, $delete_native_snapshots: Boolean = false, $aws_native_protection_feature: AwsNativeProtectionFeatureEnum = EC2) {
     startAwsNativeAccountDisableJob(input: {
         awsAccountRubrikId:          $aws_account_rubrik_id,
         shouldDeleteNativeSnapshots: $delete_native_snapshots,
         awsNativeProtectionFeature:  $aws_native_protection_feature
     }) {
->>>>>>> ddb056bf
         error
         jobId
     }
