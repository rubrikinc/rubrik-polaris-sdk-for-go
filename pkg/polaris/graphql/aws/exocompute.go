--- conflicted
+++ resolved
@@ -159,29 +159,17 @@
 
 // UpdateExocomputeConfig updates an exocompute config for the account with
 // the specified RSC cloud account id. Returns the updated exocompute config.
-<<<<<<< HEAD
-func (a API) UpdateExocomputeConfig(ctx context.Context, id uuid.UUID, config ExocomputeConfigCreate) (ExocomputeConfig, error) {
-=======
 func (a API) UpdateExocomputeConfig(ctx context.Context, cloudAccountID uuid.UUID, config ExocomputeConfigCreate) (ExocomputeConfig, error) {
->>>>>>> da7378a0
 	a.log.Print(log.Trace)
 
 	buf, err := a.GQL.Request(ctx, updateAwsExocomputeConfigsQuery, struct {
 		ID      uuid.UUID                `json:"cloudAccountId"`
 		Configs []ExocomputeConfigCreate `json:"configs"`
-<<<<<<< HEAD
-	}{ID: id, Configs: []ExocomputeConfigCreate{config}})
+	}{ID: cloudAccountID, Configs: []ExocomputeConfigCreate{config}})
 	if err != nil {
 		return ExocomputeConfig{}, fmt.Errorf("failed to request updateAwsExocomputeConfigs: %w", err)
 	}
-	a.log.Printf(log.Debug, "updateAwsExocomputeConfigs(%q, %v): %s", id, config, string(buf))
-=======
-	}{ID: cloudAccountID, Configs: []ExocomputeConfigCreate{config}})
-	if err != nil {
-		return ExocomputeConfig{}, fmt.Errorf("failed to request updateAwsExocomputeConfigs: %w", err)
-	}
 	a.log.Printf(log.Debug, "updateAwsExocomputeConfigs(%q, %v): %s", cloudAccountID, config, string(buf))
->>>>>>> da7378a0
 
 	var payload struct {
 		Data struct {
