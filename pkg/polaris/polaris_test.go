// Copyright 2021 Rubrik, Inc.
//
// Permission is hereby granted, free of charge, to any person obtaining a copy
// of this software and associated documentation files (the "Software"), to
// deal in the Software without restriction, including without limitation the
// rights to use, copy, modify, merge, publish, distribute, sublicense, and/or
// sell copies of the Software, and to permit persons to whom the Software is
// furnished to do so, subject to the following conditions:
//
// The above copyright notice and this permission notice shall be included in
// all copies or substantial portions of the Software.
//
// THE SOFTWARE IS PROVIDED "AS IS", WITHOUT WARRANTY OF ANY KIND, EXPRESS OR
// IMPLIED, INCLUDING BUT NOT LIMITED TO THE WARRANTIES OF MERCHANTABILITY,
// FITNESS FOR A PARTICULAR PURPOSE AND NONINFRINGEMENT. IN NO EVENT SHALL THE
// AUTHORS OR COPYRIGHT HOLDERS BE LIABLE FOR ANY CLAIM, DAMAGES OR OTHER
// LIABILITY, WHETHER IN AN ACTION OF CONTRACT, TORT OR OTHERWISE, ARISING
// FROM, OUT OF OR IN CONNECTION WITH THE SOFTWARE OR THE USE OR OTHER
// DEALINGS IN THE SOFTWARE.

package polaris

import (
	"context"
	"encoding/json"
	"errors"
	"fmt"
	"os"
	"reflect"
	"strconv"
	"strings"
	"testing"
	"time"

	"github.com/google/uuid"
	"github.com/rubrikinc/rubrik-polaris-sdk-for-go/pkg/polaris/aws"
	"github.com/rubrikinc/rubrik-polaris-sdk-for-go/pkg/polaris/azure"
	"github.com/rubrikinc/rubrik-polaris-sdk-for-go/pkg/polaris/gcp"
	"github.com/rubrikinc/rubrik-polaris-sdk-for-go/pkg/polaris/graphql"
	"github.com/rubrikinc/rubrik-polaris-sdk-for-go/pkg/polaris/graphql/core"
	polaris_log "github.com/rubrikinc/rubrik-polaris-sdk-for-go/pkg/polaris/log"
)

<<<<<<< HEAD
// requireEnv skips the current test if specified environment variable is not
// defined or false according to the definition given by strconv.ParseBool.
func requireEnv(t *testing.T, env string) {
	val := os.Getenv(env)

	n, err := strconv.ParseInt(val, 10, 64)
	if err == nil && n > 0 {
		return
	}

	b, err := strconv.ParseBool(val)
	if err == nil && b {
		return
	}

	t.Skipf("skip due to %q", env)
}
=======
// testDelay is the idle time between each test. Executing the test steps too
// fast in succession causes the auth service to respond with status code 503.
const testDelay = 10 * time.Second
>>>>>>> 7d99a343

// testAwsAccount hold AWS account information used in the integration tests.
// Normally used to assert that the information read from Polaris is correct.
type testAwsAccount struct {
	AccountID   string `json:"accountId"`
	AccountName string `json:"accountName"`

	Exocompute struct {
		VPCID   string `json:"vpcId"`
		Subnets []struct {
			ID               string `json:"id"`
			AvailabilityZone string `json:"availabilityZone"`
		} `json:"subnets"`
	} `json:"exocompute"`
}

// Load test account information from the file pointed to by the
// TEST_AWSACCOUNT_FILE environment variable.
func loadTestAwsAccount() (testAwsAccount, error) {
	buf, err := os.ReadFile(os.Getenv("TEST_AWSACCOUNT_FILE"))
	if err != nil {
		return testAwsAccount{}, fmt.Errorf("failed to read file pointed to by TEST_AWSACCOUNT_FILE: %v", err)
	}

	testAccount := testAwsAccount{}
	if err := json.Unmarshal(buf, &testAccount); err != nil {
		return testAwsAccount{}, err
	}

	if n := len(testAccount.Exocompute.Subnets); n != 2 {
		return testAwsAccount{}, fmt.Errorf("file contains the wrong number of subnets: %d", n)
	}

	return testAccount, nil
}

// TestAwsAccountAddAndRemove verifies that the SDK can perform the basic AWS
// account operations on a real Polaris instance.
//
// To run this test against a Polaris instance the following environment
// variables needs to be set:
//   * TEST_INTEGRATION=1
//   * TEST_AWSACCOUNT_FILE=<path-to-test-aws-account-file>
//   * RUBRIK_POLARIS_SERVICEACCOUNT_FILE=<path-to-polaris-service-account-file>
//
// In addition to the above environment variables a default AWS profile must be
// defined. As an alternative to the credentials and config files the
// environment variables AWS_ACCESS_KEY_ID, AWS_SECRET_ACCESS_KEY and
// AWS_DEFAULT_REGION can be used. The file referred to by TEST_AWSACCOUNT_FILE
// should contain a single testAwsAccount JSON object.
//
// Note that between the project has been added and it has been removed we
// never fail fatally to allow the project to be removed in case of an error.
func TestAwsAccountAddAndRemove(t *testing.T) {
	requireEnv(t, "TEST_INTEGRATION", testDelay)

	ctx := context.Background()

	testAccount, err := loadTestAwsAccount()
	if err != nil {
		t.Fatal(err)
	}

	// Load configuration and create client. Usually resolved using the
	// environment variable RUBRIK_POLARIS_SERVICEACCOUNT_FILE.
	polAccount, err := DefaultServiceAccount(true)
	if err != nil {
		t.Fatal(err)
	}
	client, err := NewClient(ctx, polAccount, &polaris_log.DiscardLogger{})
	if err != nil {
		t.Fatal(err)
	}

	// Add the default AWS account to Polaris. Usually resolved using the
	// environment variables AWS_ACCESS_KEY_ID, AWS_SECRET_ACCESS_KEY and
	// AWS_DEFAULT_REGION.
	id, err := client.AWS().AddAccount(ctx, aws.Default(), core.FeatureCloudNativeProtection,
		aws.Name(testAccount.AccountName), aws.Regions("us-east-2"))
	if err != nil {
		t.Fatal(err)
	}

	// Verify that the account was successfully added.
	account, err := client.AWS().Account(ctx, aws.CloudAccountID(id), core.FeatureCloudNativeProtection)
	if err != nil {
		t.Error(err)
	}
	if account.Name != testAccount.AccountName {
		t.Errorf("invalid name: %v", account.Name)
	}
	if account.NativeID != testAccount.AccountID {
		t.Errorf("invalid native id: %v", account.NativeID)
	}
	if n := len(account.Features); n == 1 {
		if account.Features[0].Name != "CLOUD_NATIVE_PROTECTION" {
			t.Errorf("invalid feature name: %v", account.Features[0].Name)
		}
		if regions := account.Features[0].Regions; !reflect.DeepEqual(regions, []string{"us-east-2"}) {
			t.Errorf("invalid feature regions: %v", regions)
		}
		if account.Features[0].Status != "CONNECTED" {
			t.Errorf("invalid feature status: %v", account.Features[0].Status)
		}
	} else {
		t.Errorf("invalid number of features: %v", n)
	}

	// Update and verify regions for AWS account.
	err = client.AWS().UpdateAccount(ctx, aws.ID(aws.Default()), core.FeatureCloudNativeProtection,
		aws.Regions("us-west-2"))
	if err != nil {
		t.Error(err)
	}
	account, err = client.AWS().Account(ctx, aws.ID(aws.Default()), core.FeatureCloudNativeProtection)
	if err != nil {
		t.Error(err)
	}
	if n := len(account.Features); n == 1 {
		if regions := account.Features[0].Regions; !reflect.DeepEqual(regions, []string{"us-west-2"}) {
			t.Errorf("invalid feature regions: %v", regions)
		}
	} else {
		t.Errorf("invalid number of features: %v", n)
	}

	// Remove AWS account from Polaris.
	err = client.AWS().RemoveAccount(ctx, aws.Default(), core.FeatureCloudNativeProtection, false)
	if err != nil {
		t.Fatal(err)
	}

	// Verify that the account was successfully removed.
	account, err = client.AWS().Account(ctx, aws.ID(aws.Default()), core.FeatureCloudNativeProtection)
	if !errors.Is(err, graphql.ErrNotFound) {
		t.Fatal(err)
	}
}

// TestAwsExocompute verifies that the SDK can perform basic Exocompute
// operations on a real Polaris instance.
//
// To run this test against a Polaris instance the following environment
// variables needs to be set:
//   * TEST_INTEGRATION=1
//   * SDK_AWSACCOUNT_FILE=<path-to-test-aws-account-file>
//   * RUBRIK_POLARIS_SERVICEACCOUNT_FILE=<path-to-polaris-service-account-file>
//
// In addition to the above environment variables a default AWS profile must be
// defined. As an alternative to the credentials and config files the
// environment variables AWS_ACCESS_KEY_ID, AWS_SECRET_ACCESS_KEY and
// AWS_DEFAULT_REGION can be used. The file referred to by TEST_AWSACCOUNT_FILE
// should contain a single testAwsAccount JSON object.
//
// Note that between the project has been added and it has been removed we
// never fail fatally to allow the project to be removed in case of an error.
func TestAwsExocompute(t *testing.T) {
	requireEnv(t, "TEST_INTEGRATION", testDelay)

	ctx := context.Background()

	testAccount, err := loadTestAwsAccount()
	if err != nil {
		t.Fatal(err)
	}

	// Load configuration and create client. Usually resolved using the
	// environment variable RUBRIK_POLARIS_SERVICEACCOUNT_FILE.
	polAccount, err := DefaultServiceAccount(true)
	if err != nil {
		t.Fatal(err)
	}
	client, err := NewClient(ctx, polAccount, &polaris_log.DiscardLogger{})
	if err != nil {
		t.Fatal(err)
	}

	// Add the default AWS account to Polaris. Usually resolved using the
	// environment variables AWS_ACCESS_KEY_ID, AWS_SECRET_ACCESS_KEY and
	// AWS_DEFAULT_REGION.
	accountID, err := client.AWS().AddAccount(ctx, aws.Default(), core.FeatureCloudNativeProtection,
		aws.Name(testAccount.AccountName), aws.Regions("us-east-2"))
	if err != nil {
		t.Fatal(err)
	}

	// Enable the exocompute feature for the account.
	exoAccountID, err := client.AWS().AddAccount(ctx, aws.Default(), core.FeatureExocompute, aws.Regions("us-east-2"))
	if err != nil {
		t.Error(err)
	}
	if accountID != exoAccountID {
		t.Error("cloud native protection and exocompute added to different cloud accounts")
	}

	// Verify that the account was successfully added.
	account, err := client.AWS().Account(ctx, aws.CloudAccountID(accountID), core.FeatureExocompute)
	if err != nil {
		t.Error(err)
	}
	if account.Name != testAccount.AccountName {
		t.Errorf("invalid name: %v", account.Name)
	}
	if account.NativeID != testAccount.AccountID {
		t.Errorf("invalid native id: %v", account.NativeID)
	}
	if n := len(account.Features); n == 1 {
		if account.Features[0].Name != "EXOCOMPUTE" {
			t.Errorf("invalid feature name: %v", account.Features[0].Name)
		}
		if regions := account.Features[0].Regions; !reflect.DeepEqual(regions, []string{"us-east-2"}) {
			t.Errorf("invalid feature regions: %v", regions)
		}
		if account.Features[0].Status != "CONNECTED" {
			t.Errorf("invalid feature status: %v", account.Features[0].Status)
		}
	} else {
		t.Errorf("invalid number of features: %v", n)
	}

	exoID, err := client.AWS().AddExocomputeConfig(ctx, aws.ID(aws.Default()),
		aws.Managed("us-east-2", testAccount.Exocompute.VPCID,
			[]string{testAccount.Exocompute.Subnets[0].ID, testAccount.Exocompute.Subnets[1].ID}))
	if err != nil {
		t.Fatal(err)
	}

	// Retrieve the exocompute config added.
	exoConfig, err := client.AWS().ExocomputeConfig(ctx, exoID)
	if err != nil {
		t.Error(err)
	}
	if exoConfig.ID != exoID {
		t.Errorf("invalid id: %v", exoConfig.ID)
	}
	if exoConfig.Region != "us-east-2" {
		t.Errorf("invalid region: %v", exoConfig.Region)
	}
	if exoConfig.VPCID != testAccount.Exocompute.VPCID {
		t.Errorf("invalid vpc id: %v", exoConfig.VPCID)
	}
	if exoConfig.Subnets[0].ID != testAccount.Exocompute.Subnets[0].ID && exoConfig.Subnets[0].ID != testAccount.Exocompute.Subnets[1].ID {
		t.Errorf("invalid subnet id: %v", exoConfig.Subnets[0].ID)
	}
	if exoConfig.Subnets[0].AvailabilityZone != testAccount.Exocompute.Subnets[0].AvailabilityZone && exoConfig.Subnets[0].AvailabilityZone != testAccount.Exocompute.Subnets[1].AvailabilityZone {
		t.Errorf("invalid subnet availability zone: %v", exoConfig.Subnets[0].AvailabilityZone)
	}
	if exoConfig.Subnets[1].ID != testAccount.Exocompute.Subnets[0].ID && exoConfig.Subnets[1].ID != testAccount.Exocompute.Subnets[1].ID {
		t.Errorf("invalid subnet id: %v", exoConfig.Subnets[1].ID)
	}
	if exoConfig.Subnets[1].AvailabilityZone != testAccount.Exocompute.Subnets[0].AvailabilityZone && exoConfig.Subnets[1].AvailabilityZone != testAccount.Exocompute.Subnets[1].AvailabilityZone {
		t.Errorf("invalid subnet availability zone: %v", exoConfig.Subnets[1].AvailabilityZone)
	}
	if !exoConfig.PolarisManaged {
		t.Errorf("invalid polaris managed state: %t", exoConfig.PolarisManaged)
	}

	// Remove the exocompute config.
	err = client.AWS().RemoveExocomputeConfig(ctx, exoID)
	if err != nil {
		t.Error(err)
	}

	// Verify that the exocompute config was successfully removed.
	exoConfig, err = client.AWS().ExocomputeConfig(ctx, exoID)
	if !errors.Is(err, graphql.ErrNotFound) {
		t.Error(err)
	}

	// Disable the exocompute feature for the account.
	err = client.AWS().RemoveAccount(ctx, aws.Default(), core.FeatureExocompute, false)
	if err != nil {
		t.Fatal(err)
	}

	// Verify that the exocompute feature was successfully disabled.
	account, err = client.AWS().Account(ctx, aws.ID(aws.Default()), core.FeatureExocompute)
	if !errors.Is(err, graphql.ErrNotFound) {
		t.Fatal(err)
	}

	// Remove the AWS account from Polaris.
	err = client.AWS().RemoveAccount(ctx, aws.Default(), core.FeatureCloudNativeProtection, false)
	if err != nil {
		t.Fatal(err)
	}

	// Verify that the account was successfully removed.
	account, err = client.AWS().Account(ctx, aws.ID(aws.Default()), core.FeatureCloudNativeProtection)
	if !errors.Is(err, graphql.ErrNotFound) {
		t.Fatal(err)
	}
}

// testAzureSubscription hold Azure subscription information used in the
// integration tests. Normally used to assert that the information read from
// Polaris is correct.
type testAzureSubscription struct {
	SubscriptionID   uuid.UUID `json:"subscriptionId"`
	SubscriptionName string    `json:"subscriptionName"`
	TenantDomain     string    `json:"tenantDomain"`

	Exocompute struct {
		SubnetID string `json:"subnetId"`
	} `json:"exocompute"`
}

// Load test project information from the file pointed to by the
// TEST_AZURESUBSCRIPTION_FILE environment variable.
func loadTestAzureSubscription() (testAzureSubscription, error) {
	buf, err := os.ReadFile(os.Getenv("TEST_AZURESUBSCRIPTION_FILE"))
	if err != nil {
		return testAzureSubscription{}, fmt.Errorf("failed to read file pointed to by TEST_AZURESUBSCRIPTION_FILE: %v", err)
	}

	testSubscription := testAzureSubscription{}
	if err := json.Unmarshal(buf, &testSubscription); err != nil {
		return testAzureSubscription{}, err
	}

	return testSubscription, nil
}

// TestAzureSubscriptionAddAndRemove verifies that the SDK can perform the
// basic AWS account operations on a real Polaris instance.
//
// To run this test against a Polaris instance the following environment
// variables needs to be set:
//   * TEST_INTEGRATION=1
//   * TEST_AZUREACCOUNT_FILE=<path-to-test-azure-subscription-file>
//   * RUBRIK_POLARIS_SERVICEACCOUNT_FILE=<path-to-polaris-service-account-file>
//   * AZURE_AUTH_LOCATION=<path-to-azure-sdk-auth-file>
//
// The file referred to by TEST_AWSACCOUNT_FILE should contain a single
// testAwsAccount JSON object.
//
// Between the account has been added and it has been removed we never fail
// fatally to allow the account to be removed in case of an error.
func TestAzureSubscriptionAddAndRemove(t *testing.T) {
	requireEnv(t, "TEST_INTEGRATION", testDelay)

	ctx := context.Background()

	testSubscription, err := loadTestAzureSubscription()
	if err != nil {
		t.Fatal(err)
	}

	// Load configuration and create client. Usually resolved using the
	// environment variable RUBRIK_POLARIS_SERVICEACCOUNT_FILE.
	polAccount, err := DefaultServiceAccount(true)
	if err != nil {
		t.Fatal(err)
	}
	client, err := NewClient(ctx, polAccount, &polaris_log.DiscardLogger{})
	if err != nil {
		t.Fatal(err)
	}

	// Add default Azure service principal to Polaris. Usually resolved using
	// the environment variable AZURE_SERVICEPRINCIPAL_LOCATION.
	_, err = client.Azure().SetServicePrincipal(ctx, azure.Default(testSubscription.TenantDomain))
	if err != nil {
		t.Fatal(err)
	}

	// Add default Azure subscription to Polaris.
	subscription := azure.Subscription(testSubscription.SubscriptionID, testSubscription.TenantDomain)
	id, err := client.Azure().AddSubscription(ctx, subscription, core.FeatureCloudNativeProtection,
		azure.Regions("eastus2"), azure.Name(testSubscription.SubscriptionName))
	if err != nil {
		t.Fatal(err)
	}

	// Verify that the subscription was successfully added.
	account, err := client.Azure().Subscription(ctx, azure.CloudAccountID(id), core.FeatureCloudNativeProtection)
	if err != nil {
		t.Error(err)
	}
	if account.Name != testSubscription.SubscriptionName {
		t.Errorf("invalid name: %v", account.Name)
	}
	if account.NativeID != testSubscription.SubscriptionID {
		t.Errorf("invalid native id: %v", account.NativeID)
	}
	if account.TenantDomain != testSubscription.TenantDomain {
		t.Errorf("invalid tenant domain: %v", account.TenantDomain)
	}
	if n := len(account.Features); n == 1 {
		if name := account.Features[0].Name; name != "CLOUD_NATIVE_PROTECTION" {
			t.Errorf("invalid feature name: %v", name)
		}
		if regions := account.Features[0].Regions; !reflect.DeepEqual(regions, []string{"eastus2"}) {
			t.Errorf("invalid feature regions: %v", regions)
		}
		if account.Features[0].Status != "CONNECTED" {
			t.Errorf("invalid feature status: %v", account.Features[0].Status)
		}
	} else {
		t.Errorf("invalid number of features: %v", n)
	}

	// Update and verify regions for Azure account.
	err = client.Azure().UpdateSubscription(ctx, azure.ID(subscription), core.FeatureCloudNativeProtection,
		azure.Regions("westus2"))
	if err != nil {
		t.Error(err)
	}
	account, err = client.Azure().Subscription(ctx, azure.ID(subscription), core.FeatureCloudNativeProtection)
	if err != nil {
		t.Error(err)
	}
	if n := len(account.Features); n == 1 {
		if regions := account.Features[0].Regions; !reflect.DeepEqual(regions, []string{"westus2"}) {
			t.Errorf("invalid feature regions: %v", regions)
		}
	} else {
		t.Errorf("invalid number of features: %v", n)
	}

	// Remove the Azure subscription from Polaris keeping the snapshots.
	err = client.Azure().RemoveSubscription(ctx, azure.ID(subscription), core.FeatureCloudNativeProtection, false)
	if err != nil {
		t.Fatal(err)
	}

	// Verify that the account was successfully removed.
	_, err = client.Azure().Subscription(ctx, azure.ID(subscription), core.FeatureCloudNativeProtection)
	if !errors.Is(err, graphql.ErrNotFound) {
		t.Fatal(err)
	}
}

// TestAzureExocompute verifies that the SDK can perform basic Exocompute
// operations on a real Polaris instance.
//
// To run this test against a Polaris instance the following environment
// variables needs to be set:
//   * TEST_INTEGRATION=1
//   * SDK_AZUREACCOUNT_FILE=<path-to-test-azure-subscription-file>
//   * RUBRIK_POLARIS_SERVICEACCOUNT_FILE=<path-to-polaris-service-account-file>
//   * AZURE_AUTH_LOCATION=<path-to-azure-sdk-auth-file>
//
// The file referred to by SDK_AZUREACCOUNT_FILE should contain a single
// testAzureSubscription JSON object.
//
// Between the account has been added and it has been removed we never fail
// fatally to allow the account to be removed in case of an error.
func TestAzureExocompute(t *testing.T) {
	requireEnv(t, "TEST_INTEGRATION", testDelay)

	ctx := context.Background()

	testSubscription, err := loadTestAzureSubscription()
	if err != nil {
		t.Fatal(err)
	}

	// Load configuration and create client. Usually resolved using the
	// environment variable RUBRIK_POLARIS_SERVICEACCOUNT_FILE.
	polAccount, err := DefaultServiceAccount(true)
	if err != nil {
		t.Fatal(err)
	}
	client, err := NewClient(ctx, polAccount, &polaris_log.DiscardLogger{})
	if err != nil {
		t.Fatal(err)
	}

	// Add default Azure service principal to Polaris. Usually resolved using
	// the environment variable AZURE_SERVICEPRINCIPAL_LOCATION.
	_, err = client.Azure().SetServicePrincipal(ctx, azure.Default(testSubscription.TenantDomain))
	if err != nil {
		t.Fatal(err)
	}

	// Add default Azure subscription to Polaris.
	subscription := azure.Subscription(testSubscription.SubscriptionID, testSubscription.TenantDomain)
	accountID, err := client.Azure().AddSubscription(ctx, subscription, core.FeatureCloudNativeProtection,
		azure.Regions("eastus2"), azure.Name(testSubscription.SubscriptionName))
	if err != nil {
		t.Fatal(err)
	}

	// Enable the exocompute feature for the account.
	exoAccountID, err := client.Azure().AddSubscription(ctx, subscription, core.FeatureExocompute, azure.Regions("eastus2"))
	if err != nil {
		t.Fatal(err)
	}
	if accountID != exoAccountID {
		t.Fatal("cloud native protection and exocompute added to different cloud accounts")
	}

	account, err := client.Azure().Subscription(ctx, azure.CloudAccountID(accountID), core.FeatureExocompute)
	if err != nil {
		t.Error(err)
	}
	if account.Name != testSubscription.SubscriptionName {
		t.Errorf("invalid name: %v", account.Name)
	}
	if account.NativeID != testSubscription.SubscriptionID {
		t.Errorf("invalid native id: %v", account.NativeID)
	}
	if account.TenantDomain != testSubscription.TenantDomain {
		t.Errorf("invalid tenant domain: %v", account.TenantDomain)
	}
	if n := len(account.Features); n == 1 {
		if name := account.Features[0].Name; name != "EXOCOMPUTE" {
			t.Errorf("invalid feature name: %v", name)
		}
		if regions := account.Features[0].Regions; !reflect.DeepEqual(regions, []string{"eastus2"}) {
			t.Errorf("invalid feature regions: %v", regions)
		}
		if account.Features[0].Status != "CONNECTED" {
			t.Errorf("invalid feature status: %v", account.Features[0].Status)
		}
	} else {
		t.Errorf("invalid number of features: %v", n)
	}

	// Add exocompute config for the account.
	exoID, err := client.Azure().AddExocomputeConfig(ctx, azure.CloudAccountID(accountID),
		azure.Managed("eastus2", testSubscription.Exocompute.SubnetID))
	if err != nil {
		t.Error(err)
	}

	// Retrieve the exocompute config added.
	exoConfig, err := client.Azure().ExocomputeConfig(ctx, exoID)
	if err != nil {
		t.Error(err)
	}
	if exoConfig.ID != exoID {
		t.Errorf("invalid id: %v", exoConfig.ID)
	}
	if exoConfig.Region != "eastus2" {
		t.Errorf("invalid region: %v", exoConfig.Region)
	}
	if exoConfig.SubnetID != testSubscription.Exocompute.SubnetID {
		t.Errorf("invalid subnet id: %v", exoConfig.SubnetID)
	}
	if !exoConfig.PolarisManaged {
		t.Errorf("invalid polaris managed state: %t", exoConfig.PolarisManaged)
	}

	// Remove the exocompute config.
	err = client.Azure().RemoveExocomputeConfig(ctx, exoID)
	if err != nil {
		t.Error(err)
	}

	// Verify that the exocompute config was successfully removed.
	exoConfig, err = client.Azure().ExocomputeConfig(ctx, exoID)
	if !errors.Is(err, graphql.ErrNotFound) {
		t.Error(err)
	}

	// Remove exocompute feature.
	err = client.Azure().RemoveSubscription(ctx, azure.CloudAccountID(accountID), core.FeatureExocompute, false)
	if err != nil {
		t.Error(err)
	}

	// Verify that the feature was successfully removed.
	_, err = client.Azure().Subscription(ctx, azure.CloudAccountID(accountID), core.FeatureExocompute)
	if !errors.Is(err, graphql.ErrNotFound) {
		t.Error(err)
	}

	// Remove subscription.
	err = client.Azure().RemoveSubscription(ctx, azure.CloudAccountID(accountID), core.FeatureCloudNativeProtection, false)
	if err != nil {
		t.Fatal(err)
	}

	// Verify that the account was successfully removed.
	_, err = client.Azure().Subscription(ctx, azure.ID(subscription), core.FeatureCloudNativeProtection)
	if !errors.Is(err, graphql.ErrNotFound) {
		t.Fatal(err)
	}
}

// TestAzurePermissions verifies that the SDK can read the required Azure
// permissions from a real Polaris instance.
//
// To run this test against a Polaris instance the following environment
// variables needs to be set:
//   * TEST_INTEGRATION=1
//   * RUBRIK_POLARIS_SERVICEACCOUNT_FILE=<path-to-polaris-service-account-file>
func TestAzurePermissions(t *testing.T) {
	requireEnv(t, "TEST_INTEGRATION")

	ctx := context.Background()

	// Load configuration and create client. Usually resolved using the
	// environment variable RUBRIK_POLARIS_SERVICEACCOUNT_FILE.
	polAccount, err := DefaultServiceAccount(true)
	if err != nil {
		t.Fatal(err)
	}
	client, err := NewClient(ctx, polAccount, &polaris_log.DiscardLogger{})
	if err != nil {
		t.Fatal(err)
	}

	perms, err := client.Azure().Permissions(ctx, []core.Feature{core.FeatureCloudNativeProtection})
	if err != nil {
		t.Fatal(err)
	}

	// Note that we don't verify the exact permissions returned since they will
	// change over time.
	if len(perms.Actions) == 0 {
		t.Fatal("invalid number of actions: 0")
	}

	if len(perms.DataActions) == 0 {
		t.Fatal("invalid number of data actions: 0")
	}
}

// testGcpProject hold GCP project information used in the integration tests.
// Normally used to assert that the information read from Polaris is correct.
type testGcpProject struct {
	ProjectName      string `json:"projectName"`
	ProjectID        string `json:"projectId"`
	ProjectNumber    int64  `json:"projectNumber"`
	OrganizationName string `json:"organizationName"`
}

// TestGcpProjectAddAndRemove verifies that the SDK can perform the basic GCP
// project operations on a real Polaris instance.
//
// To run this test against a Polaris instance the following environment
// variables needs to be set:
//   * TEST_INTEGRATION=1
//   * TEST_GCPPROJECT_FILE=<path-to-test-gcp-project-file>
//   * RUBRIK_POLARIS_SERVICEACCOUNT_FILE=<path-to-polaris-service-account-file>
//   * GOOGLE_APPLICATION_CREDENTIALS=<path-to-gcp-service-account-key-file>
//
// The file referred to by TEST_GCPPROJECT_FILE should contain a single
// testGcpProject JSON object.
//
// Note that between the project has been added and it has been removed we
// never fail fatally to allow the project to be removed in case of an error.
func TestGcpProjectAddAndRemove(t *testing.T) {
	requireEnv(t, "TEST_INTEGRATION", testDelay)

	ctx := context.Background()

	// Load test project information from the file pointed to by the
	// TEST_GCPPROJECT_FILE environment variable.
	buf, err := os.ReadFile(os.Getenv("TEST_GCPPROJECT_FILE"))
	if err != nil {
		t.Fatalf("failed to read file pointed to by TEST_GCPPROJECT_FILE: %v", err)
	}
	testProject := testGcpProject{}
	if err := json.Unmarshal(buf, &testProject); err != nil {
		t.Fatal(err)
	}

	// Load configuration and create client. Usually resolved using the
	// environment variable RUBRIK_POLARIS_SERVICEACCOUNT_FILE.
	polAccount, err := DefaultServiceAccount(true)
	if err != nil {
		t.Fatal(err)
	}
	client, err := NewClient(ctx, polAccount, &polaris_log.DiscardLogger{})
	if err != nil {
		t.Fatal(err)
	}

	// Add the default GCP project to Polaris. Usually resolved using the
	// environment variable GOOGLE_APPLICATION_CREDENTIALS.
	id, err := client.GCP().AddProject(ctx, gcp.Default(), core.FeatureCloudNativeProtection)
	if err != nil {
		t.Fatal(err)
	}

	// Verify that the project was successfully added. ProjectID is compared
	// in a case-insensitive fashion due to a bug causing the initial project
	// id to be the same as the name.
	account, err := client.GCP().Project(ctx, gcp.CloudAccountID(id), core.FeatureCloudNativeProtection)
	if err != nil {
		t.Error(err)
	}
	if account.Name != testProject.ProjectName {
		t.Errorf("invalid name: %v", account.Name)
	}
	if strings.ToLower(account.NativeID) != testProject.ProjectID {
		t.Errorf("invalid project id: %v", account.NativeID)
	}
	if account.ProjectNumber != testProject.ProjectNumber {
		t.Errorf("invalid project number: %v", account.ProjectNumber)
	}
	if n := len(account.Features); n == 1 {
		if name := account.Features[0].Name; name != "CLOUD_NATIVE_PROTECTION" {
			t.Errorf("invalid feature name: %v", name)
		}
		if status := account.Features[0].Status; status != "CONNECTED" {
			t.Errorf("invalid feature status: %v", status)
		}
	} else {
		t.Errorf("invalid number of features: %v", n)
	}

	// Remove GCP project from Polaris keeping the snapshots.
	err = client.GCP().RemoveProject(ctx, gcp.ID(gcp.Default()), core.FeatureCloudNativeProtection, false)
	if err != nil {
		t.Fatal(err)
	}

	// Verify that the project was successfully removed.
	_, err = client.GCP().Project(ctx, gcp.ID(gcp.Default()), core.FeatureCloudNativeProtection)
	if !errors.Is(err, graphql.ErrNotFound) {
		t.Fatal(err)
	}
}

// TestGcpProjectAddAndRemoveWithServiceAccountSet verifies that the SDK can
// perform the basic GCP project operations on a real Polaris instance using a
// Polaris account global GCP service account.
//
// To run this test against a Polaris instance the following environment
// variables needs to be set:
//   * TEST_INTEGRATION=1
//   * TEST_GCPPROJECT_FILE=<path-to-test-gcp-project-file>
//   * RUBRIK_POLARIS_SERVICEACCOUNT_FILE=<path-to-polaris-service-account-file>
//   * GOOGLE_APPLICATION_CREDENTIALS=<path-to-gcp-service-account-key-file>
//
// The file referred to by TEST_GCPPROJECT_FILE should contain a single
// testGcpProject JSON object.
//
// Note that between the project has been added and it has been removed we
// never fail fatally to allow the project to be removed in case of an error.
func TestGcpProjectAddAndRemoveWithServiceAccountSet(t *testing.T) {
	requireEnv(t, "TEST_INTEGRATION", testDelay)

	ctx := context.Background()

	// Load test project information from the file pointed to by the
	// SDK_GCPPROJECT_FILE environment variable.
	buf, err := os.ReadFile(os.Getenv("TEST_GCPPROJECT_FILE"))
	if err != nil {
		t.Fatalf("failed to read file pointed to by TEST_GCPPROJECT_FILE: %v", err)
	}

	testProject := testGcpProject{}
	if err := json.Unmarshal(buf, &testProject); err != nil {
		t.Fatal(err)
	}

	// Load configuration and create client. Usually resolved using the
	// environment variable RUBRIK_POLARIS_SERVICEACCOUNT_FILE.
	polAccount, err := DefaultServiceAccount(true)
	if err != nil {
		t.Fatal(err)
	}
	client, err := NewClient(ctx, polAccount, &polaris_log.DiscardLogger{})
	if err != nil {
		t.Fatal(err)
	}

	// Add the service account to Polaris.
	err = client.GCP().SetServiceAccount(ctx, gcp.Default())
	if err != nil {
		t.Fatal(err)
	}

	// Add the default GCP project to Polaris. Usually resolved using the
	// environment variable GOOGLE_APPLICATION_CREDENTIALS.
	id, err := client.GCP().AddProject(ctx, gcp.Project(testProject.ProjectID, testProject.ProjectNumber),
		core.FeatureCloudNativeProtection, gcp.Name(testProject.ProjectName), gcp.Organization(testProject.OrganizationName))
	if err != nil {
		t.Fatal(err)
	}

	// Verify that the project was successfully added.
	account, err := client.GCP().Project(ctx, gcp.CloudAccountID(id), core.FeatureCloudNativeProtection)
	if err != nil {
		t.Error(err)
	}
	if account.Name != testProject.ProjectName {
		t.Errorf("invalid name: %v", account.Name)
	}
	if strings.ToLower(account.NativeID) != testProject.ProjectID {
		t.Errorf("invalid project id: %v", account.NativeID)
	}
	if account.ProjectNumber != testProject.ProjectNumber {
		t.Errorf("invalid project number: %v", account.ProjectNumber)
	}
	if n := len(account.Features); n == 1 {
		if name := account.Features[0].Name; name != "CLOUD_NATIVE_PROTECTION" {
			t.Errorf("invalid feature name: %v", name)
		}
		if status := account.Features[0].Status; status != "CONNECTED" {
			t.Errorf("invalid feature status: %v", status)
		}
	} else {
		t.Errorf("invalid number of features: %v", n)
	}

	// Remove GCP project from Polaris keeping the snapshots.
	err = client.GCP().RemoveProject(ctx, gcp.ProjectNumber(testProject.ProjectNumber), core.FeatureCloudNativeProtection, false)
	if err != nil {
		t.Fatal(err)
	}

	// Verify that the project was successfully removed.
	_, err = client.GCP().Project(ctx, gcp.ProjectNumber(testProject.ProjectNumber), core.FeatureCloudNativeProtection)
	if !errors.Is(err, graphql.ErrNotFound) {
		t.Fatal(err)
	}
}

// TestGcpPermissions verifies that the SDK can read the required GCP
// permissions from a real Polaris instance.
//
// To run this test against a Polaris instance the following environment
// variables needs to be set:
//   * TEST_INTEGRATION=1
//   * RUBRIK_POLARIS_SERVICEACCOUNT_FILE=<path-to-polaris-service-account-file>
func TestGcpPermissions(t *testing.T) {
	requireEnv(t, "TEST_INTEGRATION")

	ctx := context.Background()

	// Load configuration and create client. Usually resolved using the
	// environment variable RUBRIK_POLARIS_SERVICEACCOUNT_FILE.
	polAccount, err := DefaultServiceAccount(true)
	if err != nil {
		t.Fatal(err)
	}
	client, err := NewClient(ctx, polAccount, &polaris_log.DiscardLogger{})
	if err != nil {
		t.Fatal(err)
	}

	perms, err := client.GCP().Permissions(ctx, []core.Feature{core.FeatureCloudNativeProtection})
	if err != nil {
		t.Fatal(err)
	}

	// Note that we don't verify the exact permissions returned since they will
	// change over time.
	if len(perms) == 0 {
		t.Fatal("invalid number of permissions: 0")
	}
}<|MERGE_RESOLUTION|>--- conflicted
+++ resolved
@@ -41,29 +41,26 @@
 	polaris_log "github.com/rubrikinc/rubrik-polaris-sdk-for-go/pkg/polaris/log"
 )
 
-<<<<<<< HEAD
-// requireEnv skips the current test if specified environment variable is not
-// defined or false according to the definition given by strconv.ParseBool.
-func requireEnv(t *testing.T, env string) {
-	val := os.Getenv(env)
-
-	n, err := strconv.ParseInt(val, 10, 64)
-	if err == nil && n > 0 {
-		return
-	}
-
-	b, err := strconv.ParseBool(val)
-	if err == nil && b {
-		return
-	}
-
-	t.Skipf("skip due to %q", env)
-}
-=======
 // testDelay is the idle time between each test. Executing the test steps too
 // fast in succession causes the auth service to respond with status code 503.
 const testDelay = 10 * time.Second
->>>>>>> 7d99a343
+
+// requireEnv skips the current test if specified environment variable is not
+// defined or false according to the definition given by strconv.ParseBool.
+func requireEnv(t *testing.T, env string, delay time.Duration) {
+	val := os.Getenv(env)
+
+	b, err := strconv.ParseBool(val)
+	if err == nil && b {
+		if delay > 0 {
+			time.Sleep(delay)
+		}
+
+		return
+	}
+
+	t.Skipf("skip due to %q", env)
+}
 
 // testAwsAccount hold AWS account information used in the integration tests.
 // Normally used to assert that the information read from Polaris is correct.
@@ -654,7 +651,7 @@
 //   * TEST_INTEGRATION=1
 //   * RUBRIK_POLARIS_SERVICEACCOUNT_FILE=<path-to-polaris-service-account-file>
 func TestAzurePermissions(t *testing.T) {
-	requireEnv(t, "TEST_INTEGRATION")
+	requireEnv(t, "TEST_INTEGRATION", testDelay)
 
 	ctx := context.Background()
 
@@ -887,7 +884,7 @@
 //   * TEST_INTEGRATION=1
 //   * RUBRIK_POLARIS_SERVICEACCOUNT_FILE=<path-to-polaris-service-account-file>
 func TestGcpPermissions(t *testing.T) {
-	requireEnv(t, "TEST_INTEGRATION")
+	requireEnv(t, "TEST_INTEGRATION", testDelay)
 
 	ctx := context.Background()
 
