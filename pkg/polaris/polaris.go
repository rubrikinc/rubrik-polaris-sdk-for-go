--- conflicted
+++ resolved
@@ -34,6 +34,7 @@
 	"github.com/rubrikinc/rubrik-polaris-sdk-for-go/pkg/polaris/azure"
 	"github.com/rubrikinc/rubrik-polaris-sdk-for-go/pkg/polaris/gcp"
 	"github.com/rubrikinc/rubrik-polaris-sdk-for-go/pkg/polaris/graphql"
+	"github.com/rubrikinc/rubrik-polaris-sdk-for-go/pkg/polaris/graphql/core"
 	"github.com/rubrikinc/rubrik-polaris-sdk-for-go/pkg/polaris/log"
 )
 
@@ -47,26 +48,24 @@
 
 // Client is used to make calls to the Polaris platform.
 type Client struct {
-	aws   aws.API
-	azure azure.API
-	gcp   gcp.API
-	gql   *graphql.Client
-	log   log.Logger
+	Version string
+	gql     *graphql.Client
+	log     log.Logger
 }
 
 // AWS -
 func (c *Client) AWS() aws.API {
-	return c.aws
+	return aws.NewAPI(c.gql, c.Version)
 }
 
 // Azure -
 func (c *Client) Azure() azure.API {
-	return c.azure
+	return azure.NewAPI(c.gql, c.Version)
 }
 
 // GCP -
 func (c *Client) GCP() gcp.API {
-	return c.gcp
+	return gcp.NewAPI(c.gql, c.Version)
 }
 
 // NewClient returns a new Client from the specified Account. The log level of
@@ -102,24 +101,17 @@
 		logger = &log.DiscardLogger{}
 	}
 
-<<<<<<< HEAD
-	gql := graphql.NewClientFromLocalUser("custom", apiURL, account.Username, account.Password, logger)
-	client := &Client{
-		aws:   aws.NewAPI(gql),
-		azure: azure.NewAPI(gql),
-		gcp:   gcp.NewAPI(gql),
-		gql:   gql,
-		log:   logger,
-=======
-	gqlClient, err := graphql.NewClientFromLocalUser(ctx, "custom", apiURL, account.Username, account.Password, logger)
+	gqlClient := graphql.NewClientFromLocalUser("custom", apiURL, account.Username, account.Password, logger)
+
+	version, err := core.Wrap(gqlClient).DeploymentVersion(ctx)
 	if err != nil {
 		return nil, err
 	}
 
 	client := &Client{
-		gql: gqlClient,
-		log: logger,
->>>>>>> 7c041e80
+		Version: version,
+		gql:     gqlClient,
+		log:     logger,
 	}
 
 	return client, nil
@@ -163,27 +155,21 @@
 	}
 	apiURL := account.AccessTokenURI[:i]
 
-	gqlClient, err := graphql.NewClientFromServiceAccount(ctx, "custom", apiURL, account.AccessTokenURI, account.ClientID,
+	gqlClient := graphql.NewClientFromServiceAccount("custom", apiURL, account.AccessTokenURI, account.ClientID,
 		account.ClientSecret, logger)
+
+	version, err := core.Wrap(gqlClient).DeploymentVersion(ctx)
 	if err != nil {
 		return nil, err
 	}
 
 	client := &Client{
-<<<<<<< HEAD
-		aws:   aws.NewAPI(gql),
-		azure: azure.NewAPI(gql),
-		gcp:   gcp.NewAPI(gql),
-		gql:   gql,
-		log:   logger,
-=======
-		gql: gqlClient,
-		log: logger,
->>>>>>> 7c041e80
+		Version: version,
+		gql:     gqlClient,
+		log:     logger,
 	}
 
 	return client, nil
-
 }
 
 // GQLClient returns the underlaying GraphQL client. Can be used to execute low
