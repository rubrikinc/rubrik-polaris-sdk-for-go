--- conflicted
+++ resolved
@@ -48,45 +48,29 @@
 
 // Client is used to make calls to the Polaris platform.
 type Client struct {
-	Version string
-	gql     *graphql.Client
-	log     log.Logger
+	gql *graphql.Client
+	log log.Logger
 }
 
 // AWS returns the AWS part of the API.
 func (c *Client) AWS() aws.API {
-	return aws.NewAPI(c.gql, c.Version)
+	return aws.NewAPI(c.gql)
 }
 
 // Azure returns the Azure part of the API.
 func (c *Client) Azure() azure.API {
-	return azure.NewAPI(c.gql, c.Version)
+	return azure.NewAPI(c.gql)
 }
 
 // GCP returns the GCP part of the API.
 func (c *Client) GCP() gcp.API {
-	return gcp.NewAPI(c.gql, c.Version)
+	return gcp.NewAPI(c.gql)
 }
 
 // Account represents a Polaris account. Implemented by UserAccount and
 // ServiceAccount.
 type Account interface {
 	isAccount()
-}
-
-// AWS returns the AWS part of the API.
-func (c *Client) AWS() aws.API {
-	return aws.NewAPI(c.gql)
-}
-
-// Azure returns the Azure part of the API.
-func (c *Client) Azure() azure.API {
-	return azure.NewAPI(c.gql)
-}
-
-// GCP returns the GCP part of the API.
-func (c *Client) GCP() gcp.API {
-	return gcp.NewAPI(c.gql)
 }
 
 // NewClient returns a new Client from the specified Account. The log level of
@@ -137,14 +121,9 @@
 		logger = &log.DiscardLogger{}
 	}
 
-<<<<<<< HEAD
-	gqlClient := graphql.NewClientFromLocalUser(ctx, "custom", apiURL, account.Username, account.Password, logger)
-
-=======
 	// The gql client is initialized without a version. Query cluster to find
 	// out the current version.
 	gqlClient := graphql.NewClientFromLocalUser(ctx, "custom", apiURL, account.Username, account.Password, logger)
->>>>>>> 854371c3
 	version, err := core.Wrap(gqlClient).DeploymentVersion(ctx)
 	if err != nil {
 		return nil, err
@@ -152,9 +131,8 @@
 	gqlClient.Version = version
 
 	client := &Client{
-		Version: version,
-		gql:     gqlClient,
-		log:     logger,
+		gql: gqlClient,
+		log: logger,
 	}
 
 	return client, nil
@@ -198,16 +176,10 @@
 	}
 	apiURL := account.AccessTokenURI[:i]
 
-<<<<<<< HEAD
-	gqlClient := graphql.NewClientFromServiceAccount(ctx, "custom", apiURL, account.AccessTokenURI, account.ClientID,
-		account.ClientSecret, logger)
-
-=======
 	// The gql client is initialized without a version. Query cluster to find
 	// out the current version.
 	gqlClient := graphql.NewClientFromServiceAccount(ctx, "custom", apiURL, account.AccessTokenURI, account.ClientID,
 		account.ClientSecret, logger)
->>>>>>> 854371c3
 	version, err := core.Wrap(gqlClient).DeploymentVersion(ctx)
 	if err != nil {
 		return nil, err
@@ -215,9 +187,8 @@
 	gqlClient.Version = version
 
 	client := &Client{
-		Version: version,
-		gql:     gqlClient,
-		log:     logger,
+		gql: gqlClient,
+		log: logger,
 	}
 
 	return client, nil
