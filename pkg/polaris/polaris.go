--- conflicted
+++ resolved
@@ -101,26 +101,17 @@
 		logger = &log.DiscardLogger{}
 	}
 
-<<<<<<< HEAD
-	gqlClient := graphql.NewClientFromLocalUser("custom", apiURL, account.Username, account.Password, logger)
+	gqlClient := graphql.NewClientFromLocalUser(ctx, "custom", apiURL, account.Username, account.Password, logger)
 
 	version, err := core.Wrap(gqlClient).DeploymentVersion(ctx)
-=======
-	gqlClient, err := graphql.NewClientFromLocalUser(ctx, "custom", apiURL, account.Username, account.Password, logger)
->>>>>>> f19afb90
 	if err != nil {
 		return nil, err
 	}
 
 	client := &Client{
-<<<<<<< HEAD
 		Version: version,
 		gql:     gqlClient,
 		log:     logger,
-=======
-		gql: gqlClient,
-		log: logger,
->>>>>>> f19afb90
 	}
 
 	return client, nil
@@ -164,28 +155,18 @@
 	}
 	apiURL := account.AccessTokenURI[:i]
 
-<<<<<<< HEAD
-	gqlClient := graphql.NewClientFromServiceAccount("custom", apiURL, account.AccessTokenURI, account.ClientID,
+	gqlClient := graphql.NewClientFromServiceAccount(ctx, "custom", apiURL, account.AccessTokenURI, account.ClientID,
 		account.ClientSecret, logger)
 
 	version, err := core.Wrap(gqlClient).DeploymentVersion(ctx)
-=======
-	gqlClient, err := graphql.NewClientFromServiceAccount(ctx, "custom", apiURL, account.AccessTokenURI, account.ClientID,
-		account.ClientSecret, logger)
->>>>>>> f19afb90
 	if err != nil {
 		return nil, err
 	}
 
 	client := &Client{
-<<<<<<< HEAD
 		Version: version,
 		gql:     gqlClient,
 		log:     logger,
-=======
-		gql: gqlClient,
-		log: logger,
->>>>>>> f19afb90
 	}
 
 	return client, nil
