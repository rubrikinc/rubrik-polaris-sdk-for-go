--- conflicted
+++ resolved
@@ -77,14 +77,13 @@
 // NewClient returns a new Client from the specified Account. The log level of
 // the given logger can be changed at runtime using the environment variable
 // RUBRIK_POLARIS_LOGLEVEL.
-<<<<<<< HEAD
-func NewClient(account Account, logger log.Logger) (*Client, error) {
+func NewClient(ctx context.Context, account Account, logger log.Logger) (*Client, error) {
 	if serviceAccount, ok := account.(*ServiceAccount); ok {
-		return newClientFromServiceAccount(serviceAccount, logger)
+		return newClientFromServiceAccount(ctx, serviceAccount, logger)
 	}
 
 	if userAccount, ok := account.(*UserAccount); ok {
-		return newClientFromUserAccount(userAccount, logger)
+		return newClientFromUserAccount(ctx, userAccount, logger)
 	}
 
 	return nil, errors.New("polaris: invalid account type")
@@ -93,10 +92,7 @@
 // newClientFromUserAccount returns a new Client from the specified
 // UserAccount. The log level of the given logger can be changed at runtime
 // using the environment variable RUBRIK_POLARIS_LOGLEVEL.
-func newClientFromUserAccount(account *UserAccount, logger log.Logger) (*Client, error) {
-=======
-func NewClient(ctx context.Context, account Account, logger log.Logger) (*Client, error) {
->>>>>>> 68f6d14f
+func newClientFromUserAccount(ctx context.Context, account *UserAccount, logger log.Logger) (*Client, error) {
 	apiURL := account.URL
 	if apiURL == "" {
 		apiURL = fmt.Sprintf("https://%s.my.rubrik.com/api", account.Name)
@@ -145,11 +141,7 @@
 // newClientFromServiceAccount returns a new Client from the specified
 // ServiceAccount. The log level of the given logger can be changed at runtime
 // using the environment variable RUBRIK_POLARIS_LOGLEVEL.
-<<<<<<< HEAD
-func newClientFromServiceAccount(account *ServiceAccount, logger log.Logger) (*Client, error) {
-=======
-func NewClientFromServiceAccount(ctx context.Context, account ServiceAccount, logger log.Logger) (*Client, error) {
->>>>>>> 68f6d14f
+func newClientFromServiceAccount(ctx context.Context, account *ServiceAccount, logger log.Logger) (*Client, error) {
 	if account.Name == "" {
 		return nil, errors.New("polaris: invalid name")
 	}
