// Copyright 2021 Rubrik, Inc.
//
// Permission is hereby granted, free of charge, to any person obtaining a copy
// of this software and associated documentation files (the "Software"), to
// deal in the Software without restriction, including without limitation the
// rights to use, copy, modify, merge, publish, distribute, sublicense, and/or
// sell copies of the Software, and to permit persons to whom the Software is
// furnished to do so, subject to the following conditions:
//
// The above copyright notice and this permission notice shall be included in
// all copies or substantial portions of the Software.
//
// THE SOFTWARE IS PROVIDED "AS IS", WITHOUT WARRANTY OF ANY KIND, EXPRESS OR
// IMPLIED, INCLUDING BUT NOT LIMITED TO THE WARRANTIES OF MERCHANTABILITY,
// FITNESS FOR A PARTICULAR PURPOSE AND NONINFRINGEMENT. IN NO EVENT SHALL THE
// AUTHORS OR COPYRIGHT HOLDERS BE LIABLE FOR ANY CLAIM, DAMAGES OR OTHER
// LIABILITY, WHETHER IN AN ACTION OF CONTRACT, TORT OR OTHERWISE, ARISING
// FROM, OUT OF OR IN CONNECTION WITH THE SOFTWARE OR THE USE OR OTHER
// DEALINGS IN THE SOFTWARE.

// Package azure provides a high level interface to the Azure part of the
// Polaris platform.
package azure

import (
	"context"
	"errors"
	"fmt"
	"time"

	"github.com/google/uuid"
	"github.com/rubrikinc/rubrik-polaris-sdk-for-go/pkg/polaris/graphql"
	"github.com/rubrikinc/rubrik-polaris-sdk-for-go/pkg/polaris/graphql/azure"
	"github.com/rubrikinc/rubrik-polaris-sdk-for-go/pkg/polaris/graphql/core"
	"github.com/rubrikinc/rubrik-polaris-sdk-for-go/pkg/polaris/log"
)

// API for Microsoft Azure.
type API struct {
	Version string
	gql     *graphql.Client
}

// NewAPI returns a new API instance. Note that this is a very cheap call to
// make.
func NewAPI(gql *graphql.Client, version string) API {
	return API{Version: version, gql: gql}
}

// CloudAccount for Microsoft Azure subscriptions.
type CloudAccount struct {
	ID           uuid.UUID
	NativeID     uuid.UUID
	Name         string
	TenantDomain string
	Features     []Feature
}

// Feature returns the specified feature from the CloudAccount's features.
func (c CloudAccount) Feature(feature core.Feature) (Feature, bool) {
	for _, f := range c.Features {
		if f.Name == feature {
			return f, true
		}
	}

	return Feature{}, false
}

// Feature for Microsoft Azure subscriptions.
type Feature struct {
	Name    core.Feature
	Regions []string
	Status  core.Status
}

// HasRegion returns true if the feature is enabled for the specified region.
func (f Feature) HasRegion(region string) bool {
	for _, r := range f.Regions {
		if r == region {
			return true
		}
	}

	return false
}

// HasRegion returns true if the feature is enabled for the specified region.
func (f Feature) HasRegion(region string) bool {
	for _, r := range f.Regions {
		if r == region {
			return true
		}
	}

	return false
}

// toCloudAccountID returns the Polaris cloud account id for the specified
// identity. If the identity is a Polaris cloud account id no remote endpoint
// is called.
func (a API) toCloudAccountID(ctx context.Context, id IdentityFunc) (uuid.UUID, error) {
	a.gql.Log().Print(log.Trace, "polaris/azure.toCloudAccountID")

	if id == nil {
		return uuid.Nil, errors.New("polaris: id is not allowed to be nil")
	}
	identity, err := id(ctx)
	if err != nil {
		return uuid.Nil, err
	}

	if identity.internal {
		id, err := uuid.Parse(identity.id)
		if err != nil {
			return uuid.Nil, err
		}

		return id, nil
	}

	tenants, err := azure.Wrap(a.gql).CloudAccountTenants(ctx, core.FeatureCloudNativeProtection, false)
	if err != nil {
		return uuid.Nil, err
	}

	for _, tenant := range tenants {
		selector, err := azure.Wrap(a.gql).CloudAccountTenant(ctx, tenant.ID, core.FeatureCloudNativeProtection, identity.id)
		if err != nil {
			return uuid.Nil, err
		}
		if len(selector.Accounts) == 0 {
			continue
		}
		if len(selector.Accounts) > 1 {
			return uuid.Nil, fmt.Errorf("polaris: account %w", graphql.ErrNotUnique)
		}

		return selector.Accounts[0].ID, nil
	}

	return uuid.Nil, fmt.Errorf("polaris: account %w", graphql.ErrNotFound)
}

// toNativeID returns the Azure subscription id for the specified identity.
// If the identity is an Azure subscription id no remote endpoint is called.
func (a API) toNativeID(ctx context.Context, id IdentityFunc) (uuid.UUID, error) {
	a.gql.Log().Print(log.Trace, "polaris/azure.toNativeID")

	if id == nil {
		return uuid.Nil, errors.New("polaris: id is not allowed to be nil")
	}
	identity, err := id(ctx)
	if err != nil {
		return uuid.Nil, err
	}

	uid, err := uuid.Parse(identity.id)
	if err != nil {
		return uuid.Nil, err
	}

	if !identity.internal {
		return uid, nil
	}

	tenants, err := azure.Wrap(a.gql).CloudAccountTenants(ctx, core.FeatureCloudNativeProtection, false)
	if err != nil {
		return uuid.Nil, err
	}

	for _, tenant := range tenants {
		selector, err := azure.Wrap(a.gql).CloudAccountTenant(ctx, tenant.ID, core.FeatureCloudNativeProtection, "")
		if err != nil {
			return uuid.Nil, err
		}
		for _, account := range selector.Accounts {
			if account.ID == uid {
				return account.ID, nil
			}
		}
	}

	return uuid.Nil, fmt.Errorf("polaris: account %w", graphql.ErrNotFound)
}

// Polaris does not support the AllFeatures for Azure cloud accounts. We work
// around this by translating FeatureAll to the following list of features.
var allFeatures = []core.Feature{
	core.FeatureCloudNativeArchival,
	core.FeatureCloudNativeProtection,
	core.FeatureExocompute,
}

// subscriptions return all subscriptions for the given feature and filter.
func (a API) subscriptions(ctx context.Context, feature core.Feature, filter string) ([]CloudAccount, error) {
	a.gql.Log().Print(log.Trace, "polaris/azure.subscriptions")

	tenants, err := azure.Wrap(a.gql).CloudAccountTenants(ctx, feature, false)
	if err != nil {
		return nil, err
	}

	var accounts []CloudAccount
	for _, tenant := range tenants {
		selector, err := azure.Wrap(a.gql).CloudAccountTenant(ctx, tenant.ID, feature, filter)
		if err != nil {
			return nil, err
		}

		for _, account := range selector.Accounts {
			accounts = append(accounts, CloudAccount{
				ID:           account.ID,
				NativeID:     account.NativeID,
				Name:         account.Name,
				TenantDomain: selector.DomainName,
				Features: []Feature{{
					Name:    account.Feature.Name,
					Regions: azure.FormatRegions(account.Feature.Regions),
					Status:  account.Feature.Status,
				}},
			})
		}
	}

	return accounts, nil
}

// subscriptionsAllFeatures return all subscriptions with all features for
// the given filter. Note that the organization name of the cloud account is
// not set.
func (a API) subscriptionsAllFeatures(ctx context.Context, filter string) ([]CloudAccount, error) {
	a.gql.Log().Print(log.Trace, "polaris/azure.subscriptionsAllFeatures")

	accountMap := make(map[uuid.UUID]*CloudAccount)
	for _, feature := range allFeatures {
		accounts, err := a.subscriptions(ctx, feature, filter)
		if err != nil {
			return nil, err
		}

		for _, account := range accounts {
			if mapped, ok := accountMap[account.ID]; ok {
				mapped.Features = append(mapped.Features, account.Features...)
			} else {
				accountMap[account.ID] = &account
			}
		}
	}

	accounts := make([]CloudAccount, 0, len(accountMap))
	for _, account := range accountMap {
		accounts = append(accounts, *account)
	}

	return accounts, nil
}

// Subscription returns the subscription with specified id and feature.
func (a API) Subscription(ctx context.Context, id IdentityFunc, feature core.Feature) (CloudAccount, error) {
	a.gql.Log().Print(log.Trace, "polaris/azure.Subscription")

	if id == nil {
		return CloudAccount{}, errors.New("polaris: id is not allowed to be nil")
	}
	identity, err := id(ctx)
	if err != nil {
		return CloudAccount{}, err
	}

	if identity.internal {
		id, err := uuid.Parse(identity.id)
		if err != nil {
			return CloudAccount{}, err
		}

		accounts, err := a.Subscriptions(ctx, feature, "")
		if err != nil {
			return CloudAccount{}, err
		}

		for _, account := range accounts {
			if account.ID == id {
				return account, nil
			}
		}
	} else {
		accounts, err := a.Subscriptions(ctx, feature, identity.id)
		if err != nil {
			return CloudAccount{}, err
		}
		if len(accounts) > 1 {
			return CloudAccount{}, fmt.Errorf("polaris: account %w", graphql.ErrNotUnique)
		}
		if len(accounts) == 1 {
			return accounts[0], nil
		}
	}

	return CloudAccount{}, fmt.Errorf("polaris: account %w", graphql.ErrNotFound)
}

// Subscriptions return all subscriptions with the specified feature matching
// the filter. The filter can be used to search for subscription name and
// subscription id.
func (a API) Subscriptions(ctx context.Context, feature core.Feature, filter string) ([]CloudAccount, error) {
	a.gql.Log().Print(log.Trace, "polaris/azure.Subscriptions")

	var accounts []CloudAccount
	var err error
	if feature == core.FeatureAll {
		accounts, err = a.subscriptionsAllFeatures(ctx, filter)
	} else {
		accounts, err = a.subscriptions(ctx, feature, filter)
	}
	if err != nil {
		return nil, err
	}

	return accounts, nil
}

// AddSubscription adds the specified subscription to Polaris. If name isn't
// given as an option it's derived from the tenant name. Returns the Polaris
// cloud account id of the added project.
func (a API) AddSubscription(ctx context.Context, subscription SubscriptionFunc, feature core.Feature, opts ...OptionFunc) (uuid.UUID, error) {
	a.gql.Log().Print(log.Trace, "polaris/azure.AddSubscription")

	if subscription == nil {
		return uuid.Nil, errors.New("polaris: subscription is not allowed to be nil")
	}
	config, err := subscription(ctx)
	if err != nil {
		return uuid.Nil, err
	}

	var options options
	for _, option := range opts {
		if err := option(ctx, &options); err != nil {
			return uuid.Nil, err
		}
	}
	if options.name != "" {
		config.name = options.name
	}

	perms, err := azure.Wrap(a.gql).CloudAccountPermissionConfig(ctx, feature)
	if err != nil {
		return uuid.Nil, err
	}

<<<<<<< HEAD
	_, err = azure.Wrap(a.gql).CloudAccountAddWithoutOAuth(ctx, azure.PublicCloud, config.id, feature,
		config.name, config.tenantDomain, options.regions, perms.PermissionVersion)
=======
	_, err = azure.Wrap(a.gql).AddCloudAccountWithoutOAuth(ctx, azure.PublicCloud, config.id,
		core.CloudNativeProtection, config.name, config.tenantDomain, options.regions, perms.PermissionVersion)
>>>>>>> 68f6d14f
	if err != nil {
		return uuid.Nil, err
	}

	account, err := a.Subscription(ctx, SubscriptionID(config.id), feature)
	if err != nil {
		return uuid.Nil, err
	}

	return account.ID, nil
}

// RemoveSubscription removes the subscription with the specified id from
// Polaris. If deleteSnapshots is true the snapshots are deleted otherwise they
// are kept.
func (a API) RemoveSubscription(ctx context.Context, id IdentityFunc, feature core.Feature, deleteSnapshots bool) error {
	a.gql.Log().Print(log.Trace, "polaris/azure.RemoveSubscription")

	account, err := a.Subscription(ctx, id, feature)
	if err != nil {
		return err
	}

	if account.Features[0].Name == core.FeatureCloudNativeProtection && account.Features[0].Status != core.StatusDisabled {
		// Lookup the Polaris native account id from the Polaris subscription name
		// and the Azure subscription id. The Polaris native account id is needed
		// to delete the Polaris native account subscription.
		natives, err := azure.Wrap(a.gql).NativeSubscriptions(ctx, account.Name)
		if err != nil {
			return err
		}

		var nativeID uuid.UUID
		for _, native := range natives {
			if native.NativeID == account.NativeID {
				nativeID = native.ID
				break
			}
		}
		if nativeID == uuid.Nil {
			return fmt.Errorf("polaris: account: %w", graphql.ErrNotFound)
		}

		jobID, err := azure.Wrap(a.gql).StartDisableNativeSubscriptionProtectionJob(ctx, nativeID, deleteSnapshots)
		if err != nil {
			return err
		}

		state, err := core.Wrap(a.gql).WaitForTaskChain(ctx, jobID, 10*time.Second)
		if err != nil {
			return err
		}
		if state != core.TaskChainSucceeded {
			return fmt.Errorf("polaris: taskchain failed: jobID=%v, state=%v", jobID, state)
		}
	}

<<<<<<< HEAD
	err = azure.Wrap(a.gql).CloudAccountDeleteWithoutOAuth(ctx, account.ID, feature)
=======
	err = azure.Wrap(a.gql).DeleteCloudAccountWithoutOAuth(ctx, account.ID, core.CloudNativeProtection)
>>>>>>> 68f6d14f
	if err != nil {
		return err
	}

	return nil
}

// UpdateSubscription updates the subscription with the specied id and feature.
func (a API) UpdateSubscription(ctx context.Context, id IdentityFunc, feature core.Feature, opts ...OptionFunc) error {
	a.gql.Log().Print(log.Trace, "polaris/azure.UpdateSubscription")

	var options options
	for _, option := range opts {
		if err := option(ctx, &options); err != nil {
			return err
		}
	}
	if options.name == "" && len(options.regions) == 0 {
		return errors.New("polaris: nothing to update")
	}

	account, err := a.Subscription(ctx, id, feature)
	if err != nil {
		return err
	}
	if options.name == "" {
		options.name = account.Name
	}

	// Update only name.
	if len(options.regions) == 0 {
		if len(account.Features) == 0 {
			return errors.New("polaris: invalid cloud account: no features")
		}

		err := azure.Wrap(a.gql).CloudAccountUpdate(ctx, account.ID, account.Features[0].Name, options.name, []azure.Region{}, []azure.Region{})
		if err != nil {
			return err
		}

		return nil
	}

	for _, accountFeature := range account.Features {
		regions := make(map[azure.Region]struct{})
		for _, region := range options.regions {
			regions[region] = struct{}{}
		}

		var remove []azure.Region
		for _, region := range accountFeature.Regions {
			reg, err := azure.ParseRegion(region)
			if err != nil {
				return err
			}
			if _, ok := regions[reg]; ok {
				delete(regions, reg)
			} else {
				remove = append(remove, reg)
			}
		}

		var add []azure.Region
		for region := range regions {
			add = append(add, region)
		}

		err = azure.Wrap(a.gql).UpdateCloudAccount(ctx, account.ID, accountFeature.Name, options.name, add, remove)
		if err != nil {
			return err
		}
	}

	return nil
}

// SetServicePrincipal sets the default service principal. Note that it's not
// possible to remove a service account once it has been set. Returns the
// application id of the service principal set.
func (a API) SetServicePrincipal(ctx context.Context, principal ServicePrincipalFunc) (uuid.UUID, error) {
	a.gql.Log().Print(log.Trace, "polaris/azure.SetServicePrincipal")

	config, err := principal(ctx)
	if err != nil {
		return uuid.Nil, err
	}

	err = azure.Wrap(a.gql).SetCloudAccountCustomerAppCredentials(ctx, azure.PublicCloud, config.appID,
		config.tenantID, config.appName, config.tenantDomain, config.appSecret)
	if err != nil {
		return uuid.Nil, err
	}

	return config.appID, nil
}<|MERGE_RESOLUTION|>--- conflicted
+++ resolved
@@ -85,17 +85,6 @@
 	return false
 }
 
-// HasRegion returns true if the feature is enabled for the specified region.
-func (f Feature) HasRegion(region string) bool {
-	for _, r := range f.Regions {
-		if r == region {
-			return true
-		}
-	}
-
-	return false
-}
-
 // toCloudAccountID returns the Polaris cloud account id for the specified
 // identity. If the identity is a Polaris cloud account id no remote endpoint
 // is called.
@@ -322,7 +311,7 @@
 
 // AddSubscription adds the specified subscription to Polaris. If name isn't
 // given as an option it's derived from the tenant name. Returns the Polaris
-// cloud account id of the added project.
+// cloud account id of the added subscription.
 func (a API) AddSubscription(ctx context.Context, subscription SubscriptionFunc, feature core.Feature, opts ...OptionFunc) (uuid.UUID, error) {
 	a.gql.Log().Print(log.Trace, "polaris/azure.AddSubscription")
 
@@ -344,25 +333,34 @@
 		config.name = options.name
 	}
 
+	// If there already is a Polaris cloud account for the given Azure
+	// subscription we use the same name when adding the new feature.
+	account, err := a.Subscription(ctx, SubscriptionID(config.id), core.FeatureAll)
+	if err == nil {
+		config.name = account.Name
+	}
+	if err != nil && !errors.Is(err, graphql.ErrNotFound) {
+		return uuid.Nil, err
+	}
+
 	perms, err := azure.Wrap(a.gql).CloudAccountPermissionConfig(ctx, feature)
 	if err != nil {
 		return uuid.Nil, err
 	}
 
-<<<<<<< HEAD
-	_, err = azure.Wrap(a.gql).CloudAccountAddWithoutOAuth(ctx, azure.PublicCloud, config.id, feature,
+	_, err = azure.Wrap(a.gql).AddCloudAccountWithoutOAuth(ctx, azure.PublicCloud, config.id, feature,
 		config.name, config.tenantDomain, options.regions, perms.PermissionVersion)
-=======
-	_, err = azure.Wrap(a.gql).AddCloudAccountWithoutOAuth(ctx, azure.PublicCloud, config.id,
-		core.CloudNativeProtection, config.name, config.tenantDomain, options.regions, perms.PermissionVersion)
->>>>>>> 68f6d14f
-	if err != nil {
-		return uuid.Nil, err
-	}
-
-	account, err := a.Subscription(ctx, SubscriptionID(config.id), feature)
-	if err != nil {
-		return uuid.Nil, err
+	if err != nil {
+		return uuid.Nil, err
+	}
+
+	// If the Polaris cloud account did not exist prior we retrieve the Polaris
+	// cloud account id.
+	if account.ID == uuid.Nil {
+		account, err = a.Subscription(ctx, SubscriptionID(config.id), feature)
+		if err != nil {
+			return uuid.Nil, err
+		}
 	}
 
 	return account.ID, nil
@@ -413,11 +411,7 @@
 		}
 	}
 
-<<<<<<< HEAD
-	err = azure.Wrap(a.gql).CloudAccountDeleteWithoutOAuth(ctx, account.ID, feature)
-=======
-	err = azure.Wrap(a.gql).DeleteCloudAccountWithoutOAuth(ctx, account.ID, core.CloudNativeProtection)
->>>>>>> 68f6d14f
+	err = azure.Wrap(a.gql).DeleteCloudAccountWithoutOAuth(ctx, account.ID, feature)
 	if err != nil {
 		return err
 	}
@@ -453,7 +447,7 @@
 			return errors.New("polaris: invalid cloud account: no features")
 		}
 
-		err := azure.Wrap(a.gql).CloudAccountUpdate(ctx, account.ID, account.Features[0].Name, options.name, []azure.Region{}, []azure.Region{})
+		err := azure.Wrap(a.gql).UpdateCloudAccount(ctx, account.ID, account.Features[0].Name, options.name, []azure.Region{}, []azure.Region{})
 		if err != nil {
 			return err
 		}
