// Copyright 2021 Rubrik, Inc.
//
// Permission is hereby granted, free of charge, to any person obtaining a copy
// of this software and associated documentation files (the "Software"), to
// deal in the Software without restriction, including without limitation the
// rights to use, copy, modify, merge, publish, distribute, sublicense, and/or
// sell copies of the Software, and to permit persons to whom the Software is
// furnished to do so, subject to the following conditions:
//
// The above copyright notice and this permission notice shall be included in
// all copies or substantial portions of the Software.
//
// THE SOFTWARE IS PROVIDED "AS IS", WITHOUT WARRANTY OF ANY KIND, EXPRESS OR
// IMPLIED, INCLUDING BUT NOT LIMITED TO THE WARRANTIES OF MERCHANTABILITY,
// FITNESS FOR A PARTICULAR PURPOSE AND NONINFRINGEMENT. IN NO EVENT SHALL THE
// AUTHORS OR COPYRIGHT HOLDERS BE LIABLE FOR ANY CLAIM, DAMAGES OR OTHER
// LIABILITY, WHETHER IN AN ACTION OF CONTRACT, TORT OR OTHERWISE, ARISING
// FROM, OUT OF OR IN CONNECTION WITH THE SOFTWARE OR THE USE OR OTHER
// DEALINGS IN THE SOFTWARE.

// Package azure provides a high level interface to the Azure part of the
// Polaris platform.
package azure

import (
	"context"
	"errors"
	"fmt"
	"time"

	"github.com/google/uuid"
	"github.com/rubrikinc/rubrik-polaris-sdk-for-go/pkg/polaris/graphql"
	"github.com/rubrikinc/rubrik-polaris-sdk-for-go/pkg/polaris/graphql/azure"
	"github.com/rubrikinc/rubrik-polaris-sdk-for-go/pkg/polaris/graphql/core"
	"github.com/rubrikinc/rubrik-polaris-sdk-for-go/pkg/polaris/log"
)

// API for Microsoft Azure.
type API struct {
	Version string
	gql     *graphql.Client
}

// NewAPI returns a new API instance. Note that this is a very cheap call to
// make.
func NewAPI(gql *graphql.Client, version string) API {
	return API{Version: version, gql: gql}
}

// CloudAccount for Microsoft Azure subscriptions.
type CloudAccount struct {
	ID           uuid.UUID
	NativeID     uuid.UUID
	Name         string
	TenantDomain string
	Features     []Feature
}

// Feature returns the specified feature from the CloudAccount's features.
func (c CloudAccount) Feature(feature core.Feature) (Feature, bool) {
	for _, f := range c.Features {
		if f.Name == feature {
			return f, true
		}
	}

	return Feature{}, false
}

// Feature for Microsoft Azure subscriptions.
type Feature struct {
	Name    core.Feature
	Regions []string
	Status  core.Status
}

// HasRegion returns true if the feature is enabled for the specified region.
func (f Feature) HasRegion(region string) bool {
	for _, r := range f.Regions {
		if r == region {
			return true
		}
	}

	return false
}

// toCloudAccountID returns the Polaris cloud account id for the specified
// identity. If the identity is a Polaris cloud account id no remote endpoint
// is called.
func (a API) toCloudAccountID(ctx context.Context, id IdentityFunc) (uuid.UUID, error) {
	a.gql.Log().Print(log.Trace, "polaris/azure.toCloudAccountID")

	if id == nil {
		return uuid.Nil, errors.New("polaris: id is not allowed to be nil")
	}
	identity, err := id(ctx)
	if err != nil {
		return uuid.Nil, err
	}

	if identity.internal {
		id, err := uuid.Parse(identity.id)
		if err != nil {
			return uuid.Nil, err
		}

		return id, nil
	}

	tenants, err := azure.Wrap(a.gql).CloudAccountTenants(ctx, core.FeatureCloudNativeProtection, false)
	if err != nil {
		return uuid.Nil, err
	}

	for _, tenant := range tenants {
<<<<<<< HEAD
		selector, err := azure.Wrap(a.gql).CloudAccountTenant(ctx, tenant.ID, core.FeatureCloudNativeProtection, identity.id)
=======
		tenantWithAccounts, err := azure.Wrap(a.gql).CloudAccountTenant(ctx, tenant.ID, core.CloudNativeProtection, identity.id)
>>>>>>> adbf4bda
		if err != nil {
			return uuid.Nil, err
		}
		if len(tenantWithAccounts.Accounts) == 0 {
			continue
		}
		if len(tenantWithAccounts.Accounts) > 1 {
			return uuid.Nil, fmt.Errorf("polaris: account %w", graphql.ErrNotUnique)
		}

		return tenantWithAccounts.Accounts[0].ID, nil
	}

	return uuid.Nil, fmt.Errorf("polaris: account %w", graphql.ErrNotFound)
}

// toNativeID returns the Azure subscription id for the specified identity.
// If the identity is an Azure subscription id no remote endpoint is called.
func (a API) toNativeID(ctx context.Context, id IdentityFunc) (uuid.UUID, error) {
	a.gql.Log().Print(log.Trace, "polaris/azure.toNativeID")

	if id == nil {
		return uuid.Nil, errors.New("polaris: id is not allowed to be nil")
	}
	identity, err := id(ctx)
	if err != nil {
		return uuid.Nil, err
	}

	uid, err := uuid.Parse(identity.id)
	if err != nil {
		return uuid.Nil, err
	}

	if !identity.internal {
		return uid, nil
	}

	tenants, err := azure.Wrap(a.gql).CloudAccountTenants(ctx, core.FeatureCloudNativeProtection, false)
	if err != nil {
		return uuid.Nil, err
	}

	for _, tenant := range tenants {
<<<<<<< HEAD
		selector, err := azure.Wrap(a.gql).CloudAccountTenant(ctx, tenant.ID, core.FeatureCloudNativeProtection, "")
=======
		tenantWithAccounts, err := azure.Wrap(a.gql).CloudAccountTenant(ctx, tenant.ID, core.CloudNativeProtection, "")
>>>>>>> adbf4bda
		if err != nil {
			return uuid.Nil, err
		}
		for _, account := range tenantWithAccounts.Accounts {
			if account.ID == uid {
				return account.ID, nil
			}
		}
	}

	return uuid.Nil, fmt.Errorf("polaris: account %w", graphql.ErrNotFound)
}

// Polaris does not support the AllFeatures for Azure cloud accounts. We work
// around this by translating FeatureAll to the following list of features.
var allFeatures = []core.Feature{
	core.FeatureCloudNativeArchival,
	core.FeatureCloudNativeProtection,
	core.FeatureExocompute,
}

// subscriptions return all subscriptions for the given feature and filter.
func (a API) subscriptions(ctx context.Context, feature core.Feature, filter string) ([]CloudAccount, error) {
	a.gql.Log().Print(log.Trace, "polaris/azure.subscriptions")

	tenants, err := azure.Wrap(a.gql).CloudAccountTenants(ctx, feature, false)
	if err != nil {
		return nil, err
	}

	var accounts []CloudAccount
	for _, tenant := range tenants {
		selector, err := azure.Wrap(a.gql).CloudAccountTenant(ctx, tenant.ID, feature, filter)
		if err != nil {
			return nil, err
		}

		for _, account := range selector.Accounts {
			accounts = append(accounts, CloudAccount{
				ID:           account.ID,
				NativeID:     account.NativeID,
				Name:         account.Name,
				TenantDomain: selector.DomainName,
				Features: []Feature{{
					Name:    account.Feature.Name,
					Regions: azure.FormatRegions(account.Feature.Regions),
					Status:  account.Feature.Status,
				}},
			})
		}
	}

	return accounts, nil
}

// subscriptionsAllFeatures return all subscriptions with all features for
// the given filter. Note that the organization name of the cloud account is
// not set.
func (a API) subscriptionsAllFeatures(ctx context.Context, filter string) ([]CloudAccount, error) {
	a.gql.Log().Print(log.Trace, "polaris/azure.subscriptionsAllFeatures")

	accountMap := make(map[uuid.UUID]*CloudAccount)
	for _, feature := range allFeatures {
		accounts, err := a.subscriptions(ctx, feature, filter)
		if err != nil {
			return nil, err
		}

		for _, account := range accounts {
			if mapped, ok := accountMap[account.ID]; ok {
				mapped.Features = append(mapped.Features, account.Features...)
			} else {
				accountMap[account.ID] = &account
			}
		}
	}

	accounts := make([]CloudAccount, 0, len(accountMap))
	for _, account := range accountMap {
		accounts = append(accounts, *account)
	}

	return accounts, nil
}

// Subscription returns the subscription with specified id and feature.
func (a API) Subscription(ctx context.Context, id IdentityFunc, feature core.Feature) (CloudAccount, error) {
	a.gql.Log().Print(log.Trace, "polaris/azure.Subscription")

	if id == nil {
		return CloudAccount{}, errors.New("polaris: id is not allowed to be nil")
	}
	identity, err := id(ctx)
	if err != nil {
		return CloudAccount{}, err
	}

	if identity.internal {
		id, err := uuid.Parse(identity.id)
		if err != nil {
			return CloudAccount{}, err
		}

		accounts, err := a.Subscriptions(ctx, feature, "")
		if err != nil {
			return CloudAccount{}, err
		}

		for _, account := range accounts {
			if account.ID == id {
				return account, nil
			}
		}
	} else {
		accounts, err := a.Subscriptions(ctx, feature, identity.id)
		if err != nil {
			return CloudAccount{}, err
		}
		if len(accounts) > 1 {
			return CloudAccount{}, fmt.Errorf("polaris: account %w", graphql.ErrNotUnique)
		}
		if len(accounts) == 1 {
			return accounts[0], nil
		}
	}

	return CloudAccount{}, fmt.Errorf("polaris: account %w", graphql.ErrNotFound)
}

// Subscriptions return all subscriptions with the specified feature matching
// the filter. The filter can be used to search for subscription name and
// subscription id.
func (a API) Subscriptions(ctx context.Context, feature core.Feature, filter string) ([]CloudAccount, error) {
	a.gql.Log().Print(log.Trace, "polaris/azure.Subscriptions")

	var accounts []CloudAccount
	var err error
	if feature == core.FeatureAll {
		accounts, err = a.subscriptionsAllFeatures(ctx, filter)
	} else {
		accounts, err = a.subscriptions(ctx, feature, filter)
	}
	if err != nil {
		return nil, err
	}

<<<<<<< HEAD
=======
	var accounts []CloudAccount
	for _, tenant := range tenants {
		tenantWithAccounts, err := azure.Wrap(a.gql).CloudAccountTenant(ctx, tenant.ID, feature, filter)
		if err != nil {
			return nil, err
		}
		if len(tenantWithAccounts.Accounts) == 0 {
			continue
		}

		features := make([]Feature, 0, len(tenantWithAccounts.Accounts))
		for _, account := range tenantWithAccounts.Accounts {
			features = append(features, Feature{
				Name:    account.Feature.Name,
				Regions: azure.FormatRegions(account.Feature.Regions),
				Status:  account.Feature.Status,
			})
		}

		accounts = append(accounts, CloudAccount{
			ID:           tenantWithAccounts.Accounts[0].ID,
			NativeID:     tenantWithAccounts.Accounts[0].NativeID,
			Name:         tenantWithAccounts.Accounts[0].Name,
			TenantDomain: tenantWithAccounts.DomainName,
			Features:     features,
		})
	}

>>>>>>> adbf4bda
	return accounts, nil
}

// AddSubscription adds the specified subscription to Polaris. If name isn't
// given as an option it's derived from the tenant name. Returns the Polaris
// cloud account id of the added subscription.
func (a API) AddSubscription(ctx context.Context, subscription SubscriptionFunc, feature core.Feature, opts ...OptionFunc) (uuid.UUID, error) {
	a.gql.Log().Print(log.Trace, "polaris/azure.AddSubscription")

	if subscription == nil {
		return uuid.Nil, errors.New("polaris: subscription is not allowed to be nil")
	}
	config, err := subscription(ctx)
	if err != nil {
		return uuid.Nil, err
	}

	var options options
	for _, option := range opts {
		if err := option(ctx, &options); err != nil {
			return uuid.Nil, err
		}
	}
	if options.name != "" {
		config.name = options.name
	}

	// If there already is a Polaris cloud account for the given Azure
	// subscription we use the same name when adding the new feature.
	account, err := a.Subscription(ctx, SubscriptionID(config.id), core.FeatureAll)
	if err == nil {
		config.name = account.Name
	}
	if err != nil && !errors.Is(err, graphql.ErrNotFound) {
		return uuid.Nil, err
	}

	perms, err := azure.Wrap(a.gql).CloudAccountPermissionConfig(ctx, feature)
	if err != nil {
		return uuid.Nil, err
	}

	_, err = azure.Wrap(a.gql).AddCloudAccountWithoutOAuth(ctx, azure.PublicCloud, config.id, feature,
		config.name, config.tenantDomain, options.regions, perms.PermissionVersion)
	if err != nil {
		return uuid.Nil, err
	}

	// If the Polaris cloud account did not exist prior we retrieve the Polaris
	// cloud account id.
	if account.ID == uuid.Nil {
		account, err = a.Subscription(ctx, SubscriptionID(config.id), feature)
		if err != nil {
			return uuid.Nil, err
		}
	}

	return account.ID, nil
}

// RemoveSubscription removes the subscription with the specified id from
// Polaris. If deleteSnapshots is true the snapshots are deleted otherwise they
// are kept.
func (a API) RemoveSubscription(ctx context.Context, id IdentityFunc, feature core.Feature, deleteSnapshots bool) error {
	a.gql.Log().Print(log.Trace, "polaris/azure.RemoveSubscription")

	account, err := a.Subscription(ctx, id, feature)
	if err != nil {
		return err
	}

	if account.Features[0].Name == core.FeatureCloudNativeProtection && account.Features[0].Status != core.StatusDisabled {
		// Lookup the Polaris native account id from the Polaris subscription name
		// and the Azure subscription id. The Polaris native account id is needed
		// to delete the Polaris native account subscription.
		natives, err := azure.Wrap(a.gql).NativeSubscriptions(ctx, account.Name)
		if err != nil {
			return err
		}

		var nativeID uuid.UUID
		for _, native := range natives {
			if native.NativeID == account.NativeID {
				nativeID = native.ID
				break
			}
		}
		if nativeID == uuid.Nil {
			return fmt.Errorf("polaris: account: %w", graphql.ErrNotFound)
		}

		jobID, err := azure.Wrap(a.gql).StartDisableNativeSubscriptionProtectionJob(ctx, nativeID, deleteSnapshots)
		if err != nil {
			return err
		}

		state, err := core.Wrap(a.gql).WaitForTaskChain(ctx, jobID, 10*time.Second)
		if err != nil {
			return err
		}
		if state != core.TaskChainSucceeded {
			return fmt.Errorf("polaris: taskchain failed: jobID=%v, state=%v", jobID, state)
		}
	}

	err = azure.Wrap(a.gql).DeleteCloudAccountWithoutOAuth(ctx, account.ID, feature)
	if err != nil {
		return err
	}

	return nil
}

// UpdateSubscription updates the subscription with the specied id and feature.
func (a API) UpdateSubscription(ctx context.Context, id IdentityFunc, feature core.Feature, opts ...OptionFunc) error {
	a.gql.Log().Print(log.Trace, "polaris/azure.UpdateSubscription")

	var options options
	for _, option := range opts {
		if err := option(ctx, &options); err != nil {
			return err
		}
	}
	if options.name == "" && len(options.regions) == 0 {
		return errors.New("polaris: nothing to update")
	}

	account, err := a.Subscription(ctx, id, feature)
	if err != nil {
		return err
	}
	if options.name == "" {
		options.name = account.Name
	}

	// Update only name.
	if len(options.regions) == 0 {
		if len(account.Features) == 0 {
			return errors.New("polaris: invalid cloud account: no features")
		}

		err := azure.Wrap(a.gql).UpdateCloudAccount(ctx, account.ID, account.Features[0].Name, options.name, []azure.Region{}, []azure.Region{})
		if err != nil {
			return err
		}

		return nil
	}

	for _, accountFeature := range account.Features {
		regions := make(map[azure.Region]struct{})
		for _, region := range options.regions {
			regions[region] = struct{}{}
		}

		var remove []azure.Region
		for _, region := range accountFeature.Regions {
			reg, err := azure.ParseRegion(region)
			if err != nil {
				return err
			}
			if _, ok := regions[reg]; ok {
				delete(regions, reg)
			} else {
				remove = append(remove, reg)
			}
		}

		var add []azure.Region
		for region := range regions {
			add = append(add, region)
		}

		err = azure.Wrap(a.gql).UpdateCloudAccount(ctx, account.ID, accountFeature.Name, options.name, add, remove)
		if err != nil {
			return err
		}
	}

	return nil
}

// SetServicePrincipal sets the default service principal. Note that it's not
// possible to remove a service account once it has been set. Returns the
// application id of the service principal set.
func (a API) SetServicePrincipal(ctx context.Context, principal ServicePrincipalFunc) (uuid.UUID, error) {
	a.gql.Log().Print(log.Trace, "polaris/azure.SetServicePrincipal")

	config, err := principal(ctx)
	if err != nil {
		return uuid.Nil, err
	}

	err = azure.Wrap(a.gql).SetCloudAccountCustomerAppCredentials(ctx, azure.PublicCloud, config.appID,
		config.tenantID, config.appName, config.tenantDomain, config.appSecret)
	if err != nil {
		return uuid.Nil, err
	}

	return config.appID, nil
}<|MERGE_RESOLUTION|>--- conflicted
+++ resolved
@@ -114,11 +114,7 @@
 	}
 
 	for _, tenant := range tenants {
-<<<<<<< HEAD
-		selector, err := azure.Wrap(a.gql).CloudAccountTenant(ctx, tenant.ID, core.FeatureCloudNativeProtection, identity.id)
-=======
-		tenantWithAccounts, err := azure.Wrap(a.gql).CloudAccountTenant(ctx, tenant.ID, core.CloudNativeProtection, identity.id)
->>>>>>> adbf4bda
+		tenantWithAccounts, err := azure.Wrap(a.gql).CloudAccountTenant(ctx, tenant.ID, core.FeatureCloudNativeProtection, identity.id)
 		if err != nil {
 			return uuid.Nil, err
 		}
@@ -163,11 +159,7 @@
 	}
 
 	for _, tenant := range tenants {
-<<<<<<< HEAD
-		selector, err := azure.Wrap(a.gql).CloudAccountTenant(ctx, tenant.ID, core.FeatureCloudNativeProtection, "")
-=======
-		tenantWithAccounts, err := azure.Wrap(a.gql).CloudAccountTenant(ctx, tenant.ID, core.CloudNativeProtection, "")
->>>>>>> adbf4bda
+		tenantWithAccounts, err := azure.Wrap(a.gql).CloudAccountTenant(ctx, tenant.ID, core.FeatureCloudNativeProtection, "")
 		if err != nil {
 			return uuid.Nil, err
 		}
@@ -200,17 +192,17 @@
 
 	var accounts []CloudAccount
 	for _, tenant := range tenants {
-		selector, err := azure.Wrap(a.gql).CloudAccountTenant(ctx, tenant.ID, feature, filter)
+		tenantWithAccounts, err := azure.Wrap(a.gql).CloudAccountTenant(ctx, tenant.ID, feature, filter)
 		if err != nil {
 			return nil, err
 		}
 
-		for _, account := range selector.Accounts {
+		for _, account := range tenantWithAccounts.Accounts {
 			accounts = append(accounts, CloudAccount{
 				ID:           account.ID,
 				NativeID:     account.NativeID,
 				Name:         account.Name,
-				TenantDomain: selector.DomainName,
+				TenantDomain: tenantWithAccounts.DomainName,
 				Features: []Feature{{
 					Name:    account.Feature.Name,
 					Regions: azure.FormatRegions(account.Feature.Regions),
@@ -314,37 +306,6 @@
 		return nil, err
 	}
 
-<<<<<<< HEAD
-=======
-	var accounts []CloudAccount
-	for _, tenant := range tenants {
-		tenantWithAccounts, err := azure.Wrap(a.gql).CloudAccountTenant(ctx, tenant.ID, feature, filter)
-		if err != nil {
-			return nil, err
-		}
-		if len(tenantWithAccounts.Accounts) == 0 {
-			continue
-		}
-
-		features := make([]Feature, 0, len(tenantWithAccounts.Accounts))
-		for _, account := range tenantWithAccounts.Accounts {
-			features = append(features, Feature{
-				Name:    account.Feature.Name,
-				Regions: azure.FormatRegions(account.Feature.Regions),
-				Status:  account.Feature.Status,
-			})
-		}
-
-		accounts = append(accounts, CloudAccount{
-			ID:           tenantWithAccounts.Accounts[0].ID,
-			NativeID:     tenantWithAccounts.Accounts[0].NativeID,
-			Name:         tenantWithAccounts.Accounts[0].Name,
-			TenantDomain: tenantWithAccounts.DomainName,
-			Features:     features,
-		})
-	}
-
->>>>>>> adbf4bda
 	return accounts, nil
 }
 
