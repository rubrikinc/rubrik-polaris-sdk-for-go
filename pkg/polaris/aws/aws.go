// Copyright 2021 Rubrik, Inc.
//
// Permission is hereby granted, free of charge, to any person obtaining a copy
// of this software and associated documentation files (the "Software"), to
// deal in the Software without restriction, including without limitation the
// rights to use, copy, modify, merge, publish, distribute, sublicense, and/or
// sell copies of the Software, and to permit persons to whom the Software is
// furnished to do so, subject to the following conditions:
//
// The above copyright notice and this permission notice shall be included in
// all copies or substantial portions of the Software.
//
// THE SOFTWARE IS PROVIDED "AS IS", WITHOUT WARRANTY OF ANY KIND, EXPRESS OR
// IMPLIED, INCLUDING BUT NOT LIMITED TO THE WARRANTIES OF MERCHANTABILITY,
// FITNESS FOR A PARTICULAR PURPOSE AND NONINFRINGEMENT. IN NO EVENT SHALL THE
// AUTHORS OR COPYRIGHT HOLDERS BE LIABLE FOR ANY CLAIM, DAMAGES OR OTHER
// LIABILITY, WHETHER IN AN ACTION OF CONTRACT, TORT OR OTHERWISE, ARISING
// FROM, OUT OF OR IN CONNECTION WITH THE SOFTWARE OR THE USE OR OTHER
// DEALINGS IN THE SOFTWARE.

// Package aws provides a high level interface to the AWS part of the Polaris
// platform.
package aws

import (
	"context"
	"errors"
	"fmt"
	"net/url"
	"strings"
	"time"

	"github.com/google/uuid"
	"github.com/rubrikinc/rubrik-polaris-sdk-for-go/pkg/polaris/graphql"
	"github.com/rubrikinc/rubrik-polaris-sdk-for-go/pkg/polaris/graphql/aws"
	"github.com/rubrikinc/rubrik-polaris-sdk-for-go/pkg/polaris/graphql/core"
	"github.com/rubrikinc/rubrik-polaris-sdk-for-go/pkg/polaris/log"
)

// API for Amazon Web Services.
type API struct {
	Version string
	gql     *graphql.Client
}

// NewAPI returns a new API instance. Note that this is a very cheap call to
// make.
func NewAPI(gql *graphql.Client, version string) API {
	return API{Version: version, gql: gql}
}

// CloudAccount for Amazon Web Services accounts.
type CloudAccount struct {
	ID       uuid.UUID
	NativeID string
	Name     string
	Features []Feature
}

// Feature returns the specified feature from the CloudAccount's features.
func (c CloudAccount) Feature(feature core.Feature) (Feature, bool) {
	for _, f := range c.Features {
		if f.Name == feature {
			return f, true
		}
	}

	return Feature{}, false
}

// Feature for Amazon Web Services accounts.
type Feature struct {
	Name     core.Feature
	Regions  []string
	RoleArn  string
	StackArn string
	Status   core.Status
}

// HasRegion returns true if the feature is enabled for the specified region.
func (f Feature) HasRegion(region string) bool {
	for _, r := range f.Regions {
		if r == region {
			return true
		}
	}

	return false
}

// toCloudAccountID returns the Polaris cloud account id for the specified
// identity. If the identity is a Polaris cloud account id no remote endpoint
// is called.
func (a API) toCloudAccountID(ctx context.Context, id IdentityFunc) (uuid.UUID, error) {
	a.gql.Log().Print(log.Trace, "polaris/aws.toCloudAccountID")

	if id == nil {
		return uuid.Nil, errors.New("polaris: id is not allowed to be nil")
	}
	identity, err := id(ctx)
	if err != nil {
		return uuid.Nil, err
	}

	if identity.internal {
		id, err := uuid.Parse(identity.id)
		if err != nil {
			return uuid.Nil, err
		}

		return id, nil
	}

<<<<<<< HEAD
	selectors, err := aws.Wrap(a.gql).CloudAccounts(ctx, core.FeatureCloudNativeProtection, identity.id)
=======
	accountsWithFeatures, err := aws.Wrap(a.gql).CloudAccountsWithFeatures(ctx, core.CloudNativeProtection, identity.id)
>>>>>>> adbf4bda
	if err != nil {
		return uuid.Nil, err
	}
	if len(accountsWithFeatures) < 1 {
		return uuid.Nil, fmt.Errorf("polaris: account %w", graphql.ErrNotFound)
	}
	if len(accountsWithFeatures) > 1 {
		return uuid.Nil, fmt.Errorf("polaris: account %w", graphql.ErrNotUnique)
	}

	return accountsWithFeatures[0].Account.ID, nil
}

// toNativeID returns the AWS account id for the specified identity. If the
// identity is an AWS account id no remote endpoint is called.
func (a API) toNativeID(ctx context.Context, id IdentityFunc) (string, error) {
	a.gql.Log().Print(log.Trace, "polaris/aws.toNativeID")

	if id == nil {
		return "", errors.New("polaris: id is not allowed to be nil")
	}
	identity, err := id(ctx)
	if err != nil {
		return "", err
	}

	if !identity.internal {
		return identity.id, nil
	}

	uid, err := uuid.Parse(identity.id)
	if err != nil {
		return "", nil
	}

<<<<<<< HEAD
	selector, err := aws.Wrap(a.gql).CloudAccount(ctx, uid, core.FeatureCloudNativeProtection)
=======
	accountWithFeatures, err := aws.Wrap(a.gql).CloudAccountWithFeatures(ctx, uid, core.CloudNativeProtection)
>>>>>>> adbf4bda
	if err != nil {
		return "", err
	}

	return accountWithFeatures.Account.NativeID, nil
}

// toCloudAccount converts a polaris/graphql/aws CloudAccountWithFeatures to a
// polaris/aws CloudAccount.
func toCloudAccount(accountWithFeatures aws.CloudAccountWithFeatures) CloudAccount {
	features := make([]Feature, 0, len(accountWithFeatures.Features))
	for _, feature := range accountWithFeatures.Features {
		features = append(features, Feature{
			Name:     feature.Name,
			Regions:  aws.FormatRegions(feature.Regions),
			RoleArn:  feature.RoleArn,
			StackArn: feature.StackArn,
			Status:   feature.Status,
		})
	}

	return CloudAccount{
		ID:       accountWithFeatures.Account.ID,
		NativeID: accountWithFeatures.Account.NativeID,
		Name:     accountWithFeatures.Account.Name,
		Features: features,
	}
}

// Account returns the account with specified id and feature.
func (a API) Account(ctx context.Context, id IdentityFunc, feature core.Feature) (CloudAccount, error) {
	a.gql.Log().Print(log.Trace, "polaris/aws.Account")

	if id == nil {
		return CloudAccount{}, errors.New("polaris: id is not allowed to be nil")
	}
	identity, err := id(ctx)
	if err != nil {
		return CloudAccount{}, err
	}

	if identity.internal {
		cloudAccountID, err := uuid.Parse(identity.id)
		if err != nil {
			return CloudAccount{}, err
		}

		accountsWithFeatures, err := aws.Wrap(a.gql).CloudAccountsWithFeatures(ctx, feature, "")
		if err != nil {
			return CloudAccount{}, err
		}

		for _, accountWithFeatures := range accountsWithFeatures {
			if accountWithFeatures.Account.ID == cloudAccountID {
				return toCloudAccount(accountWithFeatures), nil
			}
		}
	} else {
		accountsWithFeatures, err := aws.Wrap(a.gql).CloudAccountsWithFeatures(ctx, feature, identity.id)
		if err != nil {
			return CloudAccount{}, err
		}
		if len(accountsWithFeatures) == 1 {
			return toCloudAccount(accountsWithFeatures[0]), nil
		}
		if len(accountsWithFeatures) > 1 {
			return CloudAccount{}, fmt.Errorf("polaris: account %w", graphql.ErrNotUnique)
		}
	}

	return CloudAccount{}, fmt.Errorf("polaris: account %w", graphql.ErrNotFound)
}

// Accounts return all accounts with the specified feature matching the filter.
// The filter can be used to search for account id, account name and role arn.
func (a API) Accounts(ctx context.Context, feature core.Feature, filter string) ([]CloudAccount, error) {
	a.gql.Log().Print(log.Trace, "polaris/aws.Accounts")

	accountsWithFeatures, err := aws.Wrap(a.gql).CloudAccountsWithFeatures(ctx, feature, filter)
	if err != nil {
		return nil, err
	}

	accounts := make([]CloudAccount, 0, len(accountsWithFeatures))
	for _, accountWithFeatures := range accountsWithFeatures {
		accounts = append(accounts, toCloudAccount(accountWithFeatures))
	}

	return accounts, nil
}

// AddAccount adds the AWS account to Polaris for the given feature. If name
// isn't given as an option it's derived from information in the cloud. The
// result can vary slightly depending on permissions. Returns the Polaris cloud
// account id of the added account.
func (a API) AddAccount(ctx context.Context, account AccountFunc, feature core.Feature, opts ...OptionFunc) (uuid.UUID, error) {
	a.gql.Log().Print(log.Trace, "polaris/aws.AddAccount")

	if account == nil {
		return uuid.Nil, errors.New("polaris: account is not allowed to be nil")
	}
	config, err := account(ctx)
	if err != nil {
		return uuid.Nil, err
	}

	var options options
	for _, option := range opts {
		if err := option(ctx, &options); err != nil {
			return uuid.Nil, err
		}
	}
	if options.name != "" {
		config.name = options.name
	}

	// If there already is a Polaris cloud account for the given AWS account
	// we use the same account name when adding the feature. Polaris does not
	// allow the name to change between features.
	akkount, err := a.Account(ctx, AccountID(config.id), core.FeatureAll)
	if err == nil {
		config.name = akkount.Name
	}
	if err != nil && !errors.Is(err, graphql.ErrNotFound) {
		return uuid.Nil, err
	}

	accountInit, err := aws.Wrap(a.gql).ValidateAndCreateCloudAccount(ctx, config.id, config.name, feature)
	if err != nil {
		return uuid.Nil, err
	}

	err = aws.Wrap(a.gql).FinalizeCloudAccountProtection(ctx, config.id, config.name, feature, options.regions, accountInit)
	if err != nil {
		return uuid.Nil, err
	}

	a.gql.Log().Printf(log.Debug, "creating CloudFormation stack: %v", accountInit.StackName)
	err = awsUpdateStack(ctx, config.config, accountInit.StackName, accountInit.TemplateURL)
	if err != nil {
		return uuid.Nil, err
	}

	// If the Polaris cloud account did not exist prior we retrieve the Polaris
	// cloud account id.
	if akkount.ID == uuid.Nil {
		akkount, err = a.Account(ctx, AccountID(config.id), feature)
		if err != nil {
			return uuid.Nil, err
		}
	}

	return akkount.ID, nil
}

// RemoveAccount removes the account with the specified id from Polaris for the
// given feature. If deleteSnapshots is true the snapshots are deleted
// otherwise they are kept. Note that it's currently not possible to remove an
// account for the Exocompute feature. To remove the Exocompute feature the
// Cloud Native Protection feature must be removed.
func (a API) RemoveAccount(ctx context.Context, account AccountFunc, feature core.Feature, deleteSnapshots bool) error {
	a.gql.Log().Print(log.Trace, "polaris/aws.RemoveAccount")

	if account == nil {
		return errors.New("polaris: account is not allowed to be nil")
	}
	config, err := account(ctx)
	if err != nil {
		return err
	}

	akkount, err := a.Account(ctx, AccountID(config.id), core.FeatureAll)
	if err != nil {
		return err
	}

	rmFeature, ok := akkount.Feature(feature)
	if !ok {
		return fmt.Errorf("polaris: feature %s %w", rmFeature, graphql.ErrNotFound)
	}

	// When the cloud native protection feature is removed we first need to
	// disable the native (inventory) account.
	if rmFeature.Name == core.FeatureCloudNativeProtection {
		if rmFeature.Status != core.StatusDisabled {
			jobID, err := aws.Wrap(a.gql).StartNativeAccountDisableJob(ctx, akkount.ID, aws.EC2, deleteSnapshots)
			if err != nil {
				return err
			}

			state, err := core.Wrap(a.gql).WaitForTaskChain(ctx, jobID, 10*time.Second)
			if err != nil {
				return err
			}
			if state != core.TaskChainSucceeded {
				return fmt.Errorf("polaris: taskchain failed: jobID=%v, state=%v", jobID, state)
			}
		}
	}

	cfmURL, err := aws.Wrap(a.gql).PrepareCloudAccountDeletion(ctx, akkount.ID, feature)
	if err != nil {
		return err
	}

	// For now we don't downgrade the stack, we just remove it if Cloud Native
	// Protection is the last feature being removed. Note that removing Cloud
	// Native Protection implies removing Exocompute.
	features := len(akkount.Features)
	if _, ok := akkount.Feature(core.FeatureCloudAccounts); ok {
		features--
	}
	if _, ok := akkount.Feature(core.FeatureCloudNativeProtection); ok {
		features--
	}
	if _, ok := akkount.Feature(core.FeatureExocompute); ok {
		features--
	}
	if features == 0 {
		i := strings.LastIndex(cfmURL, "#/stack/detail") + 1
		if i == 0 {
			return errors.New("polaris: CloudFormation url does not contain #/stack/detail")
		}

		u, err := url.Parse(cfmURL[i:])
		if err != nil {
			return err
		}
		stackID := u.Query().Get("stackId")

		a.gql.Log().Printf(log.Debug, "deleting CloudFormation stack: %s", stackID)
		awsDeleteStack(ctx, config.config, stackID)
	}

	err = aws.Wrap(a.gql).FinalizeCloudAccountDeletion(ctx, akkount.ID, feature)
	if err != nil {
		return err
	}

	return nil
}

// UpdateAccount updates the account with the specified id and feature. It's
// currently not possible to update the account name.
func (a API) UpdateAccount(ctx context.Context, id IdentityFunc, feature core.Feature, opts ...OptionFunc) error {
	a.gql.Log().Print(log.Trace, "polaris/aws.UpdateAccount")

	var options options
	for _, option := range opts {
		if err := option(ctx, &options); err != nil {
			return err
		}
	}
	if len(options.regions) == 0 {
		return errors.New("polaris: nothing to update")
	}

	account, err := a.Account(ctx, id, feature)
	if err != nil {
		return err
	}

	err = aws.Wrap(a.gql).UpdateCloudAccount(ctx, core.UpdateRegions, account.ID, feature, options.regions)
	if err != nil {
		return err
	}

	return nil
}

// UpdatePermissions updates the permissions of the CloudFormation stack in
// AWS.
func (a API) UpdatePermissions(ctx context.Context, account AccountFunc, features []core.Feature) error {
	a.gql.Log().Print(log.Trace, "polaris/aws.UpdatePermissions")

	if account == nil {
		return errors.New("polaris: account is not allowed to be nil")
	}
	config, err := account(ctx)
	if err != nil {
		return err
	}

	akkount, err := a.Account(ctx, AccountID(config.id), core.FeatureAll)
	if err != nil {
		return err
	}

	cfmURL, tmplURL, err := aws.Wrap(a.gql).InitiateFeatureUpdateForCloudAccount(ctx, akkount.ID, features)
	if err != nil {
		return err
	}

	// Extract stack id/name from returned CloudFormationURL.
	i := strings.LastIndex(cfmURL, "#/stack/detail") + 1
	if i == 0 {
		return errors.New("polaris: CloudFormation url does not contain #/stack/detail")
	}

	u, err := url.Parse(cfmURL[i:])
	if err != nil {
		return err
	}
	stackID := u.Query().Get("stackId")

	a.gql.Log().Printf(log.Debug, "creating CloudFormation stack: %v", stackID)
	err = awsUpdateStack(ctx, config.config, stackID, tmplURL)
	if err != nil {
		return err
	}

	return nil
}<|MERGE_RESOLUTION|>--- conflicted
+++ resolved
@@ -111,11 +111,7 @@
 		return id, nil
 	}
 
-<<<<<<< HEAD
-	selectors, err := aws.Wrap(a.gql).CloudAccounts(ctx, core.FeatureCloudNativeProtection, identity.id)
-=======
-	accountsWithFeatures, err := aws.Wrap(a.gql).CloudAccountsWithFeatures(ctx, core.CloudNativeProtection, identity.id)
->>>>>>> adbf4bda
+	accountsWithFeatures, err := aws.Wrap(a.gql).CloudAccountsWithFeatures(ctx, core.FeatureCloudNativeProtection, identity.id)
 	if err != nil {
 		return uuid.Nil, err
 	}
@@ -151,11 +147,7 @@
 		return "", nil
 	}
 
-<<<<<<< HEAD
-	selector, err := aws.Wrap(a.gql).CloudAccount(ctx, uid, core.FeatureCloudNativeProtection)
-=======
-	accountWithFeatures, err := aws.Wrap(a.gql).CloudAccountWithFeatures(ctx, uid, core.CloudNativeProtection)
->>>>>>> adbf4bda
+	accountWithFeatures, err := aws.Wrap(a.gql).CloudAccountWithFeatures(ctx, uid, core.FeatureCloudNativeProtection)
 	if err != nil {
 		return "", err
 	}
