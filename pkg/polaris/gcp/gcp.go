// Copyright 2021 Rubrik, Inc.
//
// Permission is hereby granted, free of charge, to any person obtaining a copy
// of this software and associated documentation files (the "Software"), to
// deal in the Software without restriction, including without limitation the
// rights to use, copy, modify, merge, publish, distribute, sublicense, and/or
// sell copies of the Software, and to permit persons to whom the Software is
// furnished to do so, subject to the following conditions:
//
// The above copyright notice and this permission notice shall be included in
// all copies or substantial portions of the Software.
//
// THE SOFTWARE IS PROVIDED "AS IS", WITHOUT WARRANTY OF ANY KIND, EXPRESS OR
// IMPLIED, INCLUDING BUT NOT LIMITED TO THE WARRANTIES OF MERCHANTABILITY,
// FITNESS FOR A PARTICULAR PURPOSE AND NONINFRINGEMENT. IN NO EVENT SHALL THE
// AUTHORS OR COPYRIGHT HOLDERS BE LIABLE FOR ANY CLAIM, DAMAGES OR OTHER
// LIABILITY, WHETHER IN AN ACTION OF CONTRACT, TORT OR OTHERWISE, ARISING
// FROM, OUT OF OR IN CONNECTION WITH THE SOFTWARE OR THE USE OR OTHER
// DEALINGS IN THE SOFTWARE.

// Package gcp provides a high level interface to the GCP part of the Polaris
// platform.
package gcp

import (
	"context"
	"errors"
	"fmt"
	"strconv"
	"time"

	"github.com/google/uuid"
	"github.com/rubrikinc/rubrik-polaris-sdk-for-go/pkg/polaris/graphql"
	"github.com/rubrikinc/rubrik-polaris-sdk-for-go/pkg/polaris/graphql/core"
	"github.com/rubrikinc/rubrik-polaris-sdk-for-go/pkg/polaris/graphql/gcp"
	"github.com/rubrikinc/rubrik-polaris-sdk-for-go/pkg/polaris/log"
)

// API for Google Cloud Platform.
type API struct {
	Version string
	gql     *graphql.Client
}

// NewAPI returns a new API instance. Note that this is a very cheap call to
// make.
func NewAPI(gql *graphql.Client, version string) API {
	return API{Version: version, gql: gql}
}

// CloudAccount for Google Cloud Platform projects.
type CloudAccount struct {
	ID               uuid.UUID
	NativeID         string
	Name             string
	ProjectNumber    int64
	OrganizationName string
	Features         []Feature
}

// Feature returns the specified feature from the CloudAccount's features.
func (c CloudAccount) Feature(feature core.Feature) (Feature, bool) {
	for _, f := range c.Features {
		if f.Name == feature {
			return f, true
		}
	}

	return Feature{}, false
}

// Feature for Google Cloud Platform projects.
type Feature struct {
	Name   core.Feature
	Status core.Status
}

// toNativeID returns the GCP project id for the specified identity. If the
// identity is a GCP project id no remote endpoint is called.
func (a API) toNativeID(ctx context.Context, id IdentityFunc) (string, error) {
	a.gql.Log().Print(log.Trace, "polaris/gcp.toNativeID")

	if id == nil {
		return "", errors.New("polaris: id is not allowed to be nil")
	}
	identity, err := id(ctx)
	if err != nil {
		return "", err
	}

	if !identity.internal {
		return identity.id, nil
	}

	uid, err := uuid.Parse(identity.id)
	if err != nil {
		return "", nil
	}

	selectors, err := gcp.Wrap(a.gql).CloudAccountListProjects(ctx, core.FeatureCloudNativeProtection, "")
	if err != nil {
		return "", err
	}

	for _, selector := range selectors {
		if selector.Account.ID == uid {
			return selector.Account.ProjectID, nil
		}
	}

	return "", fmt.Errorf("polaris: account %w", graphql.ErrNotFound)
}

// Polaris does not support the AllFeatures for GCP cloud accounts. We work
// around this by translating FeatureAll to the following list of features.
var allFeatures = []core.Feature{
	core.FeatureCloudAccounts,
	core.FeatureCloudNativeProtection,
	core.FeatureGCPSharedVPCHost,
}

// projects return all projects for the given feature and filter. Note that the
// organization name of the cloud account is not set.
func (a API) projects(ctx context.Context, feature core.Feature, filter string) ([]CloudAccount, error) {
	a.gql.Log().Print(log.Trace, "polaris/gcp.projectsForFeature")

	selectors, err := gcp.Wrap(a.gql).CloudAccountListProjects(ctx, feature, filter)
	if err != nil {
		return nil, err
	}

	accounts := make([]CloudAccount, 0, len(selectors))
	for _, selector := range selectors {
		accounts = append(accounts, CloudAccount{
			ID:            selector.Account.ID,
			NativeID:      selector.Account.ProjectID,
			Name:          selector.Account.Name,
			ProjectNumber: selector.Account.ProjectNumber,
			Features: []Feature{{
				Name:   selector.Feature.Name,
				Status: selector.Feature.Status,
			}},
		})
	}

	return accounts, nil
}

// projectsAllFeatures return all projects with all features for the given
// filter. Note that the organization name of the cloud account is not set.
func (a API) projectsAllFeatures(ctx context.Context, filter string) ([]CloudAccount, error) {
	a.gql.Log().Print(log.Trace, "polaris/gcp.allProjects")

	accountMap := make(map[uuid.UUID]*CloudAccount)
	for _, feature := range allFeatures {
		accounts, err := a.projects(ctx, feature, filter)
		if err != nil {
			return nil, err
		}

		for _, account := range accounts {
			if mapped, ok := accountMap[account.ID]; ok {
				mapped.Features = append(mapped.Features, account.Features...)
			} else {
				accountMap[account.ID] = &account
			}
		}
	}

	accounts := make([]CloudAccount, 0, len(accountMap))
	for _, account := range accountMap {
		accounts = append(accounts, *account)
	}

	return accounts, nil
}

// Project returns the project with specified id.
func (a API) Project(ctx context.Context, id IdentityFunc, feature core.Feature) (CloudAccount, error) {
	a.gql.Log().Print(log.Trace, "polaris/gcp.Project")

	if id == nil {
		return CloudAccount{}, errors.New("polaris: id is not allowed to be nil")
	}
	identity, err := id(ctx)
	if err != nil {
		return CloudAccount{}, err
	}

	if identity.internal {
		id, err := uuid.Parse(identity.id)
		if err != nil {
			return CloudAccount{}, err
		}

		accounts, err := a.Projects(ctx, feature, "")
		if err != nil {
			return CloudAccount{}, err
		}

		for _, account := range accounts {
			if account.ID == id {
				return account, nil
			}
		}
	} else {
		accounts, err := a.Projects(ctx, feature, identity.id)
		if err != nil {
			return CloudAccount{}, err
		}
		if len(accounts) > 1 {
			return CloudAccount{}, fmt.Errorf("polaris: account %w", graphql.ErrNotUnique)
		}
		if len(accounts) == 1 {
			return accounts[0], nil
		}
	}

	return CloudAccount{}, fmt.Errorf("polaris: account %w", graphql.ErrNotFound)
}

// Projects return all projects with the specified feature matching the filter.
// The filter can be used to search for project id, project name and project
// number.
func (a API) Projects(ctx context.Context, feature core.Feature, filter string) ([]CloudAccount, error) {
	a.gql.Log().Print(log.Trace, "polaris/gcp.Projects")

	var accounts []CloudAccount
	var err error
	if feature == core.FeatureAll {
		accounts, err = a.projectsAllFeatures(ctx, filter)
	} else {
		accounts, err = a.projects(ctx, feature, filter)
	}
	if err != nil {
		return nil, err
	}

<<<<<<< HEAD
	// Look up organization name for cloud accounts. Note that if the native
	// project has been disabled we cannot read the organization name and leave
	// it blank.
	for i := range accounts {
		natives, err := gcp.Wrap(a.gql).NativeProjects(ctx, strconv.FormatInt(accounts[i].ProjectNumber, 10))
		if err != nil {
			return nil, err
		}
		if len(natives) < 1 {
			continue
		}
		if len(natives) > 1 {
			return nil, fmt.Errorf("polaris: native project %w", graphql.ErrNotUnique)
=======
	accountMap := make(map[uuid.UUID]*CloudAccount)
	for _, selector := range selectors {
		if account, ok := accountMap[selector.Account.ID]; ok {
			account.Features = append(account.Features, Feature{
				Name:   selector.Feature.Name,
				Status: selector.Feature.Status,
			})
		} else {
			// Look up organization name for cloud account.
			natives, err := gcp.Wrap(a.gql).NativeProjects(ctx, strconv.FormatInt(selector.Account.ProjectNumber, 10))
			if err != nil {
				return nil, err
			}

			// If the native project has been disabled we insert an empty
			// native project to allow the call to succeed. This can happen
			// when RemoveProject times out and gets re-run with the native
			// project already disabled.
			if selector.Feature.Status == core.Disabled {
				natives = append(natives, gcp.NativeProject{OrganizationName: "<Native Disabled>"})
			}

			if len(natives) != 1 {
				return nil, fmt.Errorf("polaris: native project %w", graphql.ErrNotUnique)
			}

			accountMap[selector.Account.ID] = &CloudAccount{
				ID:               selector.Account.ID,
				NativeID:         selector.Account.ProjectID,
				Name:             selector.Account.Name,
				ProjectNumber:    selector.Account.ProjectNumber,
				OrganizationName: natives[0].OrganizationName,
				Features: []Feature{{
					Name:   selector.Feature.Name,
					Status: selector.Feature.Status,
				}},
			}
>>>>>>> 68f6d14f
		}

		accounts[i].OrganizationName = natives[0].OrganizationName
	}

	return accounts, nil
}

// AddProject adds the specified project to Polaris for the given feature.
// If name or organization aren't given as a options they are derived from
// information in the cloud. The result can vary slightly depending on
// permissions. Returns the Polaris cloud account id of the added project.
func (a API) AddProject(ctx context.Context, project ProjectFunc, feature core.Feature, opts ...OptionFunc) (uuid.UUID, error) {
	a.gql.Log().Print(log.Trace, "polaris/gcp.AddProject")

	if feature != core.FeatureCloudNativeProtection {
		return uuid.Nil, fmt.Errorf("polaris: feature not supported on gcp: %v", core.FormatFeature(feature))
	}

	if project == nil {
		return uuid.Nil, errors.New("polaris: project is not allowed to be nil")
	}
	config, err := project(ctx)
	if err != nil {
		return uuid.Nil, err
	}

	var options options
	for _, option := range opts {
		if err := option(ctx, &options); err != nil {
			return uuid.Nil, err
		}
	}
	if options.name != "" {
		config.name = options.name
	}

	// If we got a service account we check that it has all the permissions
	// required by Polaris.
	var jwtConfig string
	if config.creds != nil {
		err = a.gcpCheckPermissions(ctx, config.creds, config.id, []core.Feature{feature})
		if err != nil {
			return uuid.Nil, err
		}

		jwtConfig = string(config.creds.JSON)
	}

	err = gcp.Wrap(a.gql).CloudAccountAddManualAuthProject(ctx, config.id, config.name, config.number,
		config.orgName, jwtConfig, feature)
	if err != nil {
		return uuid.Nil, err
	}

	// Get the cloud account id of the newly added project
	account, err := a.Project(ctx, ProjectID(config.id), feature)
	if err != nil {
		return uuid.Nil, err
	}

	return account.ID, nil
}

// RemoveProject removes the project with the specified id from Polaris for the
// given feature. If deleteSnapshots is true the snapshots are deleted otherwise
// they are kept. Note that snapshots are only considered to be deleted when
// removing the cloud native protection feature.
func (a API) RemoveProject(ctx context.Context, id IdentityFunc, feature core.Feature, deleteSnapshots bool) error {
	a.gql.Log().Print(log.Trace, "polaris/gcp.RemoveProject")

	account, err := a.Project(ctx, id, feature)
	if err != nil {
		return err
	}
	if n := len(account.Features); n != 1 {
		return fmt.Errorf("polaris: feature %w", graphql.ErrNotFound)
	}

	if account.Features[0].Name == core.FeatureCloudNativeProtection && account.Features[0].Status != core.StatusDisabled {
		// Lookup the Polaris Native ID from the GCP project number. The Polaris
		// Native Account ID is needed to delete the Polaris Native Project.
		natives, err := gcp.Wrap(a.gql).NativeProjects(ctx, strconv.FormatInt(account.ProjectNumber, 10))
		if err != nil {
			return err
		}
		if len(natives) < 1 {
			return fmt.Errorf("polaris: native account: %w", graphql.ErrNotFound)
		}
		if len(natives) > 1 {
			return fmt.Errorf("polaris: native account: %w", graphql.ErrNotUnique)
		}

		jobID, err := gcp.Wrap(a.gql).NativeDisableProject(ctx, natives[0].ID, deleteSnapshots)
		if err != nil {
			return err
		}

		state, err := core.Wrap(a.gql).WaitForTaskChain(ctx, jobID, 10*time.Second)
		if err != nil {
			return err
		}
		if state != core.TaskChainSucceeded {
			return fmt.Errorf("polaris: taskchain failed: jobID=%v, state=%v", jobID, state)
		}
	}

	err = gcp.Wrap(a.gql).CloudAccountDeleteProject(ctx, account.ID)
	if err != nil {
		return err
	}

	return nil
}

// ServiceAccount returns the default service account name. If no default
// service account has been set an empty string is returned.
func (a API) ServiceAccount(ctx context.Context) (string, error) {
	a.gql.Log().Print(log.Trace, "polaris/gcp.ServiceAccount")

	return gcp.Wrap(a.gql).DefaultCredentialsServiceAccount(ctx)
}

// SetServiceAccount sets the default service account. The service account set
// will be used for projects added without a service account key file. If name
// isn't given as an option it will be derived from information in the cloud.
// The result can vary slightly depending on permissions. The organization
// option does nothing. Note that it's not possible to remove a service account
// once it has been set.
func (a API) SetServiceAccount(ctx context.Context, project ProjectFunc, opts ...OptionFunc) error {
	a.gql.Log().Print(log.Trace, "polaris/gcp.SetServiceAccount")

	if project == nil {
		return errors.New("polaris: project is not allowed to be nil")
	}
	config, err := project(ctx)
	if err != nil {
		return err
	}
	if config.creds == nil {
		return errors.New("polaris: project is missing google credentials")
	}

	var options options
	for _, option := range opts {
		if err := option(ctx, &options); err != nil {
			return err
		}
	}
	if options.name != "" {
		config.name = options.name
	}

	err = gcp.Wrap(a.gql).SetDefaultServiceAccount(ctx, config.name, string(config.creds.JSON))
	if err != nil {
		return err
	}

	return nil
}<|MERGE_RESOLUTION|>--- conflicted
+++ resolved
@@ -236,59 +236,21 @@
 		return nil, err
 	}
 
-<<<<<<< HEAD
 	// Look up organization name for cloud accounts. Note that if the native
 	// project has been disabled we cannot read the organization name and leave
-	// it blank.
+	// it blank. This can happen when RemoveProject times out and gets re-run
+        // with the native project already disabled.
 	for i := range accounts {
 		natives, err := gcp.Wrap(a.gql).NativeProjects(ctx, strconv.FormatInt(accounts[i].ProjectNumber, 10))
 		if err != nil {
 			return nil, err
 		}
 		if len(natives) < 1 {
+                        accounts[i].OrganizationName = "<Native Disabled>"
 			continue
 		}
 		if len(natives) > 1 {
 			return nil, fmt.Errorf("polaris: native project %w", graphql.ErrNotUnique)
-=======
-	accountMap := make(map[uuid.UUID]*CloudAccount)
-	for _, selector := range selectors {
-		if account, ok := accountMap[selector.Account.ID]; ok {
-			account.Features = append(account.Features, Feature{
-				Name:   selector.Feature.Name,
-				Status: selector.Feature.Status,
-			})
-		} else {
-			// Look up organization name for cloud account.
-			natives, err := gcp.Wrap(a.gql).NativeProjects(ctx, strconv.FormatInt(selector.Account.ProjectNumber, 10))
-			if err != nil {
-				return nil, err
-			}
-
-			// If the native project has been disabled we insert an empty
-			// native project to allow the call to succeed. This can happen
-			// when RemoveProject times out and gets re-run with the native
-			// project already disabled.
-			if selector.Feature.Status == core.Disabled {
-				natives = append(natives, gcp.NativeProject{OrganizationName: "<Native Disabled>"})
-			}
-
-			if len(natives) != 1 {
-				return nil, fmt.Errorf("polaris: native project %w", graphql.ErrNotUnique)
-			}
-
-			accountMap[selector.Account.ID] = &CloudAccount{
-				ID:               selector.Account.ID,
-				NativeID:         selector.Account.ProjectID,
-				Name:             selector.Account.Name,
-				ProjectNumber:    selector.Account.ProjectNumber,
-				OrganizationName: natives[0].OrganizationName,
-				Features: []Feature{{
-					Name:   selector.Feature.Name,
-					Status: selector.Feature.Status,
-				}},
-			}
->>>>>>> 68f6d14f
 		}
 
 		accounts[i].OrganizationName = natives[0].OrganizationName
