// Copyright 2021 Rubrik, Inc.
//
// Permission is hereby granted, free of charge, to any person obtaining a copy
// of this software and associated documentation files (the "Software"), to
// deal in the Software without restriction, including without limitation the
// rights to use, copy, modify, merge, publish, distribute, sublicense, and/or
// sell copies of the Software, and to permit persons to whom the Software is
// furnished to do so, subject to the following conditions:
//
// The above copyright notice and this permission notice shall be included in
// all copies or substantial portions of the Software.
//
// THE SOFTWARE IS PROVIDED "AS IS", WITHOUT WARRANTY OF ANY KIND, EXPRESS OR
// IMPLIED, INCLUDING BUT NOT LIMITED TO THE WARRANTIES OF MERCHANTABILITY,
// FITNESS FOR A PARTICULAR PURPOSE AND NONINFRINGEMENT. IN NO EVENT SHALL THE
// AUTHORS OR COPYRIGHT HOLDERS BE LIABLE FOR ANY CLAIM, DAMAGES OR OTHER
// LIABILITY, WHETHER IN AN ACTION OF CONTRACT, TORT OR OTHERWISE, ARISING
// FROM, OUT OF OR IN CONNECTION WITH THE SOFTWARE OR THE USE OR OTHER
// DEALINGS IN THE SOFTWARE.

// Package gcp provides a high level interface to the GCP part of the Polaris
// platform.
package gcp

import (
	"context"
	"errors"
	"fmt"
	"strconv"
	"time"

	"github.com/google/uuid"
	"github.com/rubrikinc/rubrik-polaris-sdk-for-go/pkg/polaris/graphql"
	"github.com/rubrikinc/rubrik-polaris-sdk-for-go/pkg/polaris/graphql/core"
	"github.com/rubrikinc/rubrik-polaris-sdk-for-go/pkg/polaris/graphql/gcp"
	"github.com/rubrikinc/rubrik-polaris-sdk-for-go/pkg/polaris/log"
)

// API for Google Cloud Platform.
type API struct {
	Version string
	gql     *graphql.Client
}

// NewAPI returns a new API instance. Note that this is a very cheap call to
// make.
func NewAPI(gql *graphql.Client, version string) API {
	return API{Version: version, gql: gql}
}

// CloudAccount for Google Cloud Platform projects.
type CloudAccount struct {
	ID               uuid.UUID
	NativeID         string
	Name             string
	ProjectNumber    int64
	OrganizationName string
	Features         []Feature
}

// Feature returns the specified feature from the CloudAccount's features.
func (c CloudAccount) Feature(feature core.Feature) (Feature, bool) {
	for _, f := range c.Features {
		if f.Name == feature {
			return f, true
		}
	}

	return Feature{}, false
}

// Feature for Google Cloud Platform projects.
type Feature struct {
	Name   core.Feature
	Status core.Status
}

// toNativeID returns the GCP project id for the specified identity. If the
// identity is a GCP project id no remote endpoint is called.
func (a API) toNativeID(ctx context.Context, id IdentityFunc) (string, error) {
	a.gql.Log().Print(log.Trace, "polaris/gcp.toNativeID")

	if id == nil {
		return "", errors.New("polaris: id is not allowed to be nil")
	}
	identity, err := id(ctx)
	if err != nil {
		return "", err
	}

	if !identity.internal {
		return identity.id, nil
	}

	uid, err := uuid.Parse(identity.id)
	if err != nil {
		return "", nil
	}

	selectors, err := gcp.Wrap(a.gql).CloudAccountListProjects(ctx, core.FeatureCloudNativeProtection, "")
	if err != nil {
		return "", err
	}

	for _, selector := range selectors {
		if selector.Account.ID == uid {
			return selector.Account.ProjectID, nil
		}
	}

	return "", fmt.Errorf("polaris: account %w", graphql.ErrNotFound)
}

// Polaris does not support the AllFeatures for GCP cloud accounts. We work
// around this by translating FeatureAll to the following list of features.
var allFeatures = []core.Feature{
	core.FeatureCloudAccounts,
	core.FeatureCloudNativeProtection,
	core.FeatureGCPSharedVPCHost,
}

// projects return all projects for the given feature and filter. Note that the
// organization name of the cloud account is not set.
func (a API) projects(ctx context.Context, feature core.Feature, filter string) ([]CloudAccount, error) {
	a.gql.Log().Print(log.Trace, "polaris/gcp.projectsForFeature")

	selectors, err := gcp.Wrap(a.gql).CloudAccountListProjects(ctx, feature, filter)
	if err != nil {
		return nil, err
	}

	accounts := make([]CloudAccount, 0, len(selectors))
	for _, selector := range selectors {
		accounts = append(accounts, CloudAccount{
			ID:            selector.Account.ID,
			NativeID:      selector.Account.ProjectID,
			Name:          selector.Account.Name,
			ProjectNumber: selector.Account.ProjectNumber,
			Features: []Feature{{
				Name:   selector.Feature.Name,
				Status: selector.Feature.Status,
			}},
		})
	}

	return accounts, nil
}

// projectsAllFeatures return all projects with all features for the given
// filter. Note that the organization name of the cloud account is not set.
func (a API) projectsAllFeatures(ctx context.Context, filter string) ([]CloudAccount, error) {
	a.gql.Log().Print(log.Trace, "polaris/gcp.allProjects")

	accountMap := make(map[uuid.UUID]*CloudAccount)
	for _, feature := range allFeatures {
		accounts, err := a.projects(ctx, feature, filter)
		if err != nil {
			return nil, err
		}

		for _, account := range accounts {
			if mapped, ok := accountMap[account.ID]; ok {
				mapped.Features = append(mapped.Features, account.Features...)
			} else {
				accountMap[account.ID] = &account
			}
		}
	}

	accounts := make([]CloudAccount, 0, len(accountMap))
	for _, account := range accountMap {
		accounts = append(accounts, *account)
	}

	return accounts, nil
}

// Project returns the project with specified id.
func (a API) Project(ctx context.Context, id IdentityFunc, feature core.Feature) (CloudAccount, error) {
	a.gql.Log().Print(log.Trace, "polaris/gcp.Project")

	if id == nil {
		return CloudAccount{}, errors.New("polaris: id is not allowed to be nil")
	}
	identity, err := id(ctx)
	if err != nil {
		return CloudAccount{}, err
	}

	if identity.internal {
		id, err := uuid.Parse(identity.id)
		if err != nil {
			return CloudAccount{}, err
		}

		accounts, err := a.Projects(ctx, feature, "")
		if err != nil {
			return CloudAccount{}, err
		}

		for _, account := range accounts {
			if account.ID == id {
				return account, nil
			}
		}
	} else {
		accounts, err := a.Projects(ctx, feature, identity.id)
		if err != nil {
			return CloudAccount{}, err
		}
		if len(accounts) > 1 {
			return CloudAccount{}, fmt.Errorf("polaris: account %w", graphql.ErrNotUnique)
		}
		if len(accounts) == 1 {
			return accounts[0], nil
		}
	}

	return CloudAccount{}, fmt.Errorf("polaris: account %w", graphql.ErrNotFound)
}

// Projects return all projects with the specified feature matching the filter.
// The filter can be used to search for project id, project name and project
// number.
func (a API) Projects(ctx context.Context, feature core.Feature, filter string) ([]CloudAccount, error) {
	a.gql.Log().Print(log.Trace, "polaris/gcp.Projects")

<<<<<<< HEAD
	var accounts []CloudAccount
	var err error
	if feature == core.FeatureAll {
		accounts, err = a.projectsAllFeatures(ctx, filter)
	} else {
		accounts, err = a.projects(ctx, feature, filter)
	}
=======
	accountsWithFeature, err := gcp.Wrap(a.gql).CloudAccountListProjects(ctx, feature, filter)
>>>>>>> adbf4bda
	if err != nil {
		return nil, err
	}

<<<<<<< HEAD
	// Look up organization name for cloud accounts. Note that if the native
	// project has been disabled we cannot read the organization name and leave
	// it blank. This can happen when RemoveProject times out and gets re-run
        // with the native project already disabled.
	for i := range accounts {
		natives, err := gcp.Wrap(a.gql).NativeProjects(ctx, strconv.FormatInt(accounts[i].ProjectNumber, 10))
		if err != nil {
			return nil, err
		}
		if len(natives) < 1 {
                        accounts[i].OrganizationName = "<Native Disabled>"
			continue
		}
		if len(natives) > 1 {
			return nil, fmt.Errorf("polaris: native project %w", graphql.ErrNotUnique)
=======
	accountMap := make(map[uuid.UUID]*CloudAccount)
	for _, accountWithFeature := range accountsWithFeature {
		if account, ok := accountMap[accountWithFeature.Account.ID]; ok {
			account.Features = append(account.Features, Feature{
				Name:   accountWithFeature.Feature.Name,
				Status: accountWithFeature.Feature.Status,
			})
		} else {
			// Look up organization name for cloud account.
			natives, err := gcp.Wrap(a.gql).NativeProjects(ctx, strconv.FormatInt(accountWithFeature.Account.ProjectNumber, 10))
			if err != nil {
				return nil, err
			}

			// If the native project has been disabled we insert an empty
			// native project to allow the call to succeed. This can happen
			// when RemoveProject times out and gets re-run with the native
			// project already disabled.
			if accountWithFeature.Feature.Status == core.Disabled {
				natives = append(natives, gcp.NativeProject{OrganizationName: "<Native Disabled>"})
			}

			if len(natives) != 1 {
				return nil, fmt.Errorf("polaris: native project %w", graphql.ErrNotUnique)
			}

			accountMap[accountWithFeature.Account.ID] = &CloudAccount{
				ID:               accountWithFeature.Account.ID,
				NativeID:         accountWithFeature.Account.ProjectID,
				Name:             accountWithFeature.Account.Name,
				ProjectNumber:    accountWithFeature.Account.ProjectNumber,
				OrganizationName: natives[0].OrganizationName,
				Features: []Feature{{
					Name:   accountWithFeature.Feature.Name,
					Status: accountWithFeature.Feature.Status,
				}},
			}
>>>>>>> adbf4bda
		}

		accounts[i].OrganizationName = natives[0].OrganizationName
	}

	return accounts, nil
}

// AddProject adds the specified project to Polaris for the given feature.
// If name or organization aren't given as a options they are derived from
// information in the cloud. The result can vary slightly depending on
// permissions. Returns the Polaris cloud account id of the added project.
func (a API) AddProject(ctx context.Context, project ProjectFunc, feature core.Feature, opts ...OptionFunc) (uuid.UUID, error) {
	a.gql.Log().Print(log.Trace, "polaris/gcp.AddProject")

	if feature != core.FeatureCloudNativeProtection {
		return uuid.Nil, fmt.Errorf("polaris: feature not supported on gcp: %v", core.FormatFeature(feature))
	}

	if project == nil {
		return uuid.Nil, errors.New("polaris: project is not allowed to be nil")
	}
	config, err := project(ctx)
	if err != nil {
		return uuid.Nil, err
	}

	var options options
	for _, option := range opts {
		if err := option(ctx, &options); err != nil {
			return uuid.Nil, err
		}
	}
	if options.name != "" {
		config.name = options.name
	}

	// If we got a service account we check that it has all the permissions
	// required by Polaris.
	var jwtConfig string
	if config.creds != nil {
		err = a.gcpCheckPermissions(ctx, config.creds, config.id, []core.Feature{feature})
		if err != nil {
			return uuid.Nil, err
		}

		jwtConfig = string(config.creds.JSON)
	}

	err = gcp.Wrap(a.gql).CloudAccountAddManualAuthProject(ctx, config.id, config.name, config.number,
		config.orgName, jwtConfig, feature)
	if err != nil {
		return uuid.Nil, err
	}

	// Get the cloud account id of the newly added project
	account, err := a.Project(ctx, ProjectID(config.id), feature)
	if err != nil {
		return uuid.Nil, err
	}

	return account.ID, nil
}

// RemoveProject removes the project with the specified id from Polaris for the
// given feature. If deleteSnapshots is true the snapshots are deleted otherwise
// they are kept. Note that snapshots are only considered to be deleted when
// removing the cloud native protection feature.
func (a API) RemoveProject(ctx context.Context, id IdentityFunc, feature core.Feature, deleteSnapshots bool) error {
	a.gql.Log().Print(log.Trace, "polaris/gcp.RemoveProject")

	account, err := a.Project(ctx, id, feature)
	if err != nil {
		return err
	}
	if n := len(account.Features); n != 1 {
		return fmt.Errorf("polaris: feature %w", graphql.ErrNotFound)
	}

	if account.Features[0].Name == core.FeatureCloudNativeProtection && account.Features[0].Status != core.StatusDisabled {
		// Lookup the Polaris Native ID from the GCP project number. The Polaris
		// Native Account ID is needed to delete the Polaris Native Project.
		natives, err := gcp.Wrap(a.gql).NativeProjects(ctx, strconv.FormatInt(account.ProjectNumber, 10))
		if err != nil {
			return err
		}
		if len(natives) < 1 {
			return fmt.Errorf("polaris: native account: %w", graphql.ErrNotFound)
		}
		if len(natives) > 1 {
			return fmt.Errorf("polaris: native account: %w", graphql.ErrNotUnique)
		}

		jobID, err := gcp.Wrap(a.gql).NativeDisableProject(ctx, natives[0].ID, deleteSnapshots)
		if err != nil {
			return err
		}

		state, err := core.Wrap(a.gql).WaitForTaskChain(ctx, jobID, 10*time.Second)
		if err != nil {
			return err
		}
		if state != core.TaskChainSucceeded {
			return fmt.Errorf("polaris: taskchain failed: jobID=%v, state=%v", jobID, state)
		}
	}

	err = gcp.Wrap(a.gql).CloudAccountDeleteProject(ctx, account.ID)
	if err != nil {
		return err
	}

	return nil
}

// ServiceAccount returns the default service account name. If no default
// service account has been set an empty string is returned.
func (a API) ServiceAccount(ctx context.Context) (string, error) {
	a.gql.Log().Print(log.Trace, "polaris/gcp.ServiceAccount")

	return gcp.Wrap(a.gql).DefaultCredentialsServiceAccount(ctx)
}

// SetServiceAccount sets the default service account. The service account set
// will be used for projects added without a service account key file. If name
// isn't given as an option it will be derived from information in the cloud.
// The result can vary slightly depending on permissions. The organization
// option does nothing. Note that it's not possible to remove a service account
// once it has been set.
func (a API) SetServiceAccount(ctx context.Context, project ProjectFunc, opts ...OptionFunc) error {
	a.gql.Log().Print(log.Trace, "polaris/gcp.SetServiceAccount")

	if project == nil {
		return errors.New("polaris: project is not allowed to be nil")
	}
	config, err := project(ctx)
	if err != nil {
		return err
	}
	if config.creds == nil {
		return errors.New("polaris: project is missing google credentials")
	}

	var options options
	for _, option := range opts {
		if err := option(ctx, &options); err != nil {
			return err
		}
	}
	if options.name != "" {
		config.name = options.name
	}

	err = gcp.Wrap(a.gql).SetDefaultServiceAccount(ctx, config.name, string(config.creds.JSON))
	if err != nil {
		return err
	}

	return nil
}<|MERGE_RESOLUTION|>--- conflicted
+++ resolved
@@ -122,23 +122,23 @@
 // projects return all projects for the given feature and filter. Note that the
 // organization name of the cloud account is not set.
 func (a API) projects(ctx context.Context, feature core.Feature, filter string) ([]CloudAccount, error) {
-	a.gql.Log().Print(log.Trace, "polaris/gcp.projectsForFeature")
-
-	selectors, err := gcp.Wrap(a.gql).CloudAccountListProjects(ctx, feature, filter)
+	a.gql.Log().Print(log.Trace, "polaris/gcp.projects")
+
+	accountsWithFeature, err := gcp.Wrap(a.gql).CloudAccountListProjects(ctx, feature, filter)
 	if err != nil {
 		return nil, err
 	}
 
-	accounts := make([]CloudAccount, 0, len(selectors))
-	for _, selector := range selectors {
+	accounts := make([]CloudAccount, 0, len(accountsWithFeature))
+	for _, accountWithFeature := range accountsWithFeature {
 		accounts = append(accounts, CloudAccount{
-			ID:            selector.Account.ID,
-			NativeID:      selector.Account.ProjectID,
-			Name:          selector.Account.Name,
-			ProjectNumber: selector.Account.ProjectNumber,
+			ID:            accountWithFeature.Account.ID,
+			NativeID:      accountWithFeature.Account.ProjectID,
+			Name:          accountWithFeature.Account.Name,
+			ProjectNumber: accountWithFeature.Account.ProjectNumber,
 			Features: []Feature{{
-				Name:   selector.Feature.Name,
-				Status: selector.Feature.Status,
+				Name:   accountWithFeature.Feature.Name,
+				Status: accountWithFeature.Feature.Status,
 			}},
 		})
 	}
@@ -149,7 +149,7 @@
 // projectsAllFeatures return all projects with all features for the given
 // filter. Note that the organization name of the cloud account is not set.
 func (a API) projectsAllFeatures(ctx context.Context, filter string) ([]CloudAccount, error) {
-	a.gql.Log().Print(log.Trace, "polaris/gcp.allProjects")
+	a.gql.Log().Print(log.Trace, "polaris/gcp.projectsAllFeatures")
 
 	accountMap := make(map[uuid.UUID]*CloudAccount)
 	for _, feature := range allFeatures {
@@ -225,7 +225,6 @@
 func (a API) Projects(ctx context.Context, feature core.Feature, filter string) ([]CloudAccount, error) {
 	a.gql.Log().Print(log.Trace, "polaris/gcp.Projects")
 
-<<<<<<< HEAD
 	var accounts []CloudAccount
 	var err error
 	if feature == core.FeatureAll {
@@ -233,68 +232,25 @@
 	} else {
 		accounts, err = a.projects(ctx, feature, filter)
 	}
-=======
-	accountsWithFeature, err := gcp.Wrap(a.gql).CloudAccountListProjects(ctx, feature, filter)
->>>>>>> adbf4bda
 	if err != nil {
 		return nil, err
 	}
 
-<<<<<<< HEAD
 	// Look up organization name for cloud accounts. Note that if the native
 	// project has been disabled we cannot read the organization name and leave
 	// it blank. This can happen when RemoveProject times out and gets re-run
-        // with the native project already disabled.
+	// with the native project already disabled.
 	for i := range accounts {
 		natives, err := gcp.Wrap(a.gql).NativeProjects(ctx, strconv.FormatInt(accounts[i].ProjectNumber, 10))
 		if err != nil {
 			return nil, err
 		}
 		if len(natives) < 1 {
-                        accounts[i].OrganizationName = "<Native Disabled>"
+			accounts[i].OrganizationName = "<Native Disabled>"
 			continue
 		}
 		if len(natives) > 1 {
 			return nil, fmt.Errorf("polaris: native project %w", graphql.ErrNotUnique)
-=======
-	accountMap := make(map[uuid.UUID]*CloudAccount)
-	for _, accountWithFeature := range accountsWithFeature {
-		if account, ok := accountMap[accountWithFeature.Account.ID]; ok {
-			account.Features = append(account.Features, Feature{
-				Name:   accountWithFeature.Feature.Name,
-				Status: accountWithFeature.Feature.Status,
-			})
-		} else {
-			// Look up organization name for cloud account.
-			natives, err := gcp.Wrap(a.gql).NativeProjects(ctx, strconv.FormatInt(accountWithFeature.Account.ProjectNumber, 10))
-			if err != nil {
-				return nil, err
-			}
-
-			// If the native project has been disabled we insert an empty
-			// native project to allow the call to succeed. This can happen
-			// when RemoveProject times out and gets re-run with the native
-			// project already disabled.
-			if accountWithFeature.Feature.Status == core.Disabled {
-				natives = append(natives, gcp.NativeProject{OrganizationName: "<Native Disabled>"})
-			}
-
-			if len(natives) != 1 {
-				return nil, fmt.Errorf("polaris: native project %w", graphql.ErrNotUnique)
-			}
-
-			accountMap[accountWithFeature.Account.ID] = &CloudAccount{
-				ID:               accountWithFeature.Account.ID,
-				NativeID:         accountWithFeature.Account.ProjectID,
-				Name:             accountWithFeature.Account.Name,
-				ProjectNumber:    accountWithFeature.Account.ProjectNumber,
-				OrganizationName: natives[0].OrganizationName,
-				Features: []Feature{{
-					Name:   accountWithFeature.Feature.Name,
-					Status: accountWithFeature.Feature.Status,
-				}},
-			}
->>>>>>> adbf4bda
 		}
 
 		accounts[i].OrganizationName = natives[0].OrganizationName
