// Copyright 2021 Rubrik, Inc.
//
// Permission is hereby granted, free of charge, to any person obtaining a copy
// of this software and associated documentation files (the "Software"), to
// deal in the Software without restriction, including without limitation the
// rights to use, copy, modify, merge, publish, distribute, sublicense, and/or
// sell copies of the Software, and to permit persons to whom the Software is
// furnished to do so, subject to the following conditions:
//
// The above copyright notice and this permission notice shall be included in
// all copies or substantial portions of the Software.
//
// THE SOFTWARE IS PROVIDED "AS IS", WITHOUT WARRANTY OF ANY KIND, EXPRESS OR
// IMPLIED, INCLUDING BUT NOT LIMITED TO THE WARRANTIES OF MERCHANTABILITY,
// FITNESS FOR A PARTICULAR PURPOSE AND NONINFRINGEMENT. IN NO EVENT SHALL THE
// AUTHORS OR COPYRIGHT HOLDERS BE LIABLE FOR ANY CLAIM, DAMAGES OR OTHER
// LIABILITY, WHETHER IN AN ACTION OF CONTRACT, TORT OR OTHERWISE, ARISING
// FROM, OUT OF OR IN CONNECTION WITH THE SOFTWARE OR THE USE OR OTHER
// DEALINGS IN THE SOFTWARE.

package main

import (
	"context"
	"fmt"
	"log"

	"github.com/google/uuid"
	"github.com/rubrikinc/rubrik-polaris-sdk-for-go/pkg/polaris"
	"github.com/rubrikinc/rubrik-polaris-sdk-for-go/pkg/polaris/azure"
	"github.com/rubrikinc/rubrik-polaris-sdk-for-go/pkg/polaris/graphql/core"
	polaris_log "github.com/rubrikinc/rubrik-polaris-sdk-for-go/pkg/polaris/log"
)

// Example showing how to manage an Azure subscription with the Polaris Go SDK.
//
// The Polaris service account key file identifying the Polaris account should
// either be placed at ~/.rubrik/polaris-service-account.json or pointed out by
// the RUBRIK_POLARIS_SERVICEACCOUNT_FILE environment variable.
func main() {
	ctx := context.Background()

	// Load configuration and create client.
	polAccount, err := polaris.DefaultServiceAccount(true)
	if err != nil {
		log.Fatal(err)
	}
<<<<<<< HEAD
	client, err := polaris.NewClient(polAccount, &polaris_log.StandardLogger{})
=======
	client, err := polaris.NewClientFromServiceAccount(ctx, polAccount, &polaris_log.StandardLogger{})
>>>>>>> 68f6d14f
	if err != nil {
		log.Fatal(err)
	}

	// Add default Azure service principal to Polaris. Usually resolved using
	// the environment variable AZURE_SERVICEPRINCIPAL_LOCATION.
	_, err = client.Azure().SetServicePrincipal(ctx, azure.Default("my-domain.onmicrosoft.com"))
	if err != nil {
		log.Fatal(err)
	}

	// Add Azure subscription to Polaris.
	subscription := azure.Subscription(uuid.MustParse("9318aeec-d357-11eb-9b37-5f4e9f79db5d"),
		"my-domain.onmicrosoft.com")
	id, err := client.Azure().AddSubscription(ctx, subscription, core.FeatureCloudNativeProtection, azure.Regions("eastus2"))
	if err != nil {
		log.Fatal(err)
	}

	// Lookup the newly added subscription.
	account, err := client.Azure().Subscription(ctx, azure.CloudAccountID(id), core.FeatureAll)
	if err != nil {
		log.Fatal(err)
	}

	fmt.Printf("Name: %v, NativeID: %v\n", account.Name, account.NativeID)
	for _, feature := range account.Features {
		fmt.Printf("Feature: %v, Regions: %v, Status: %v\n", feature.Name, feature.Regions, feature.Status)
	}

	// Remove subscription.
	err = client.Azure().RemoveSubscription(ctx, azure.CloudAccountID(id), core.FeatureCloudNativeProtection, false)
	if err != nil {
		log.Fatal(err)
	}
}<|MERGE_RESOLUTION|>--- conflicted
+++ resolved
@@ -45,11 +45,7 @@
 	if err != nil {
 		log.Fatal(err)
 	}
-<<<<<<< HEAD
-	client, err := polaris.NewClient(polAccount, &polaris_log.StandardLogger{})
-=======
-	client, err := polaris.NewClientFromServiceAccount(ctx, polAccount, &polaris_log.StandardLogger{})
->>>>>>> 68f6d14f
+	client, err := polaris.NewClient(ctx, polAccount, &polaris_log.StandardLogger{})
 	if err != nil {
 		log.Fatal(err)
 	}
